#!/usr/bin/env python
"""Create a "virtual" Python installation
"""

# If you change the version here, change it in setup.py
# and docs/conf.py as well.
<<<<<<< HEAD
__version__ = "1.10.dev1"  # following best practices
=======
__version__ = "1.9"  # following best practices
>>>>>>> 86eae527
virtualenv_version = __version__  # legacy, again

import base64
import sys
import os
import codecs
import optparse
import re
import shutil
import logging
import tempfile
import zlib
import errno
import glob
import distutils.sysconfig
from distutils.util import strtobool
import struct
import subprocess

if sys.version_info < (2, 5):
    print('ERROR: %s' % sys.exc_info()[1])
    print('ERROR: this script requires Python 2.5 or greater.')
    sys.exit(101)

try:
    set
except NameError:
    from sets import Set as set
try:
    basestring
except NameError:
    basestring = str

try:
    import ConfigParser
except ImportError:
    import configparser as ConfigParser

join = os.path.join
py_version = 'python%s.%s' % (sys.version_info[0], sys.version_info[1])

is_jython = sys.platform.startswith('java')
is_pypy = hasattr(sys, 'pypy_version_info')
is_win = (sys.platform == 'win32')
is_cygwin = (sys.platform == 'cygwin')
is_darwin = (sys.platform == 'darwin')
abiflags = getattr(sys, 'abiflags', '')

user_dir = os.path.expanduser('~')
if is_win:
    default_storage_dir = os.path.join(user_dir, 'virtualenv')
else:
    default_storage_dir = os.path.join(user_dir, '.virtualenv')
default_config_file = os.path.join(default_storage_dir, 'virtualenv.ini')

if is_pypy:
    expected_exe = 'pypy'
elif is_jython:
    expected_exe = 'jython'
else:
    expected_exe = 'python'


REQUIRED_MODULES = ['os', 'posix', 'posixpath', 'nt', 'ntpath', 'genericpath',
                    'fnmatch', 'locale', 'encodings', 'codecs',
                    'stat', 'UserDict', 'readline', 'copy_reg', 'types',
                    're', 'sre', 'sre_parse', 'sre_constants', 'sre_compile',
                    'zlib']

REQUIRED_FILES = ['lib-dynload', 'config']

majver, minver = sys.version_info[:2]
if majver == 2:
    if minver >= 6:
        REQUIRED_MODULES.extend(['warnings', 'linecache', '_abcoll', 'abc'])
    if minver >= 7:
        REQUIRED_MODULES.extend(['_weakrefset'])
    if minver <= 3:
        REQUIRED_MODULES.extend(['sets', '__future__'])
elif majver == 3:
    # Some extra modules are needed for Python 3, but different ones
    # for different versions.
    REQUIRED_MODULES.extend(['_abcoll', 'warnings', 'linecache', 'abc', 'io',
                             '_weakrefset', 'copyreg', 'tempfile', 'random',
                             '__future__', 'collections', 'keyword', 'tarfile',
                             'shutil', 'struct', 'copy', 'tokenize', 'token',
                             'functools', 'heapq', 'bisect', 'weakref',
                             'reprlib'])
    if minver >= 2:
        REQUIRED_FILES[-1] = 'config-%s' % majver
    if minver == 3:
        import sysconfig
        platdir = sysconfig.get_config_var('PLATDIR')
        REQUIRED_FILES.append(platdir)
        # The whole list of 3.3 modules is reproduced below - the current
        # uncommented ones are required for 3.3 as of now, but more may be
        # added as 3.3 development continues.
        REQUIRED_MODULES.extend([
            #"aifc",
            #"antigravity",
            #"argparse",
            #"ast",
            #"asynchat",
            #"asyncore",
            "base64",
            #"bdb",
            #"binhex",
            #"bisect",
            #"calendar",
            #"cgi",
            #"cgitb",
            #"chunk",
            #"cmd",
            #"codeop",
            #"code",
            #"colorsys",
            #"_compat_pickle",
            #"compileall",
            #"concurrent",
            #"configparser",
            #"contextlib",
            #"cProfile",
            #"crypt",
            #"csv",
            #"ctypes",
            #"curses",
            #"datetime",
            #"dbm",
            #"decimal",
            #"difflib",
            #"dis",
            #"doctest",
            #"dummy_threading",
            "_dummy_thread",
            #"email",
            #"filecmp",
            #"fileinput",
            #"formatter",
            #"fractions",
            #"ftplib",
            #"functools",
            #"getopt",
            #"getpass",
            #"gettext",
            #"glob",
            #"gzip",
            "hashlib",
            #"heapq",
            "hmac",
            #"html",
            #"http",
            #"idlelib",
            #"imaplib",
            #"imghdr",
            "imp",
            "importlib",
            #"inspect",
            #"json",
            #"lib2to3",
            #"logging",
            #"macpath",
            #"macurl2path",
            #"mailbox",
            #"mailcap",
            #"_markupbase",
            #"mimetypes",
            #"modulefinder",
            #"multiprocessing",
            #"netrc",
            #"nntplib",
            #"nturl2path",
            #"numbers",
            #"opcode",
            #"optparse",
            #"os2emxpath",
            #"pdb",
            #"pickle",
            #"pickletools",
            #"pipes",
            #"pkgutil",
            #"platform",
            #"plat-linux2",
            #"plistlib",
            #"poplib",
            #"pprint",
            #"profile",
            #"pstats",
            #"pty",
            #"pyclbr",
            #"py_compile",
            #"pydoc_data",
            #"pydoc",
            #"_pyio",
            #"queue",
            #"quopri",
            #"reprlib",
            "rlcompleter",
            #"runpy",
            #"sched",
            #"shelve",
            #"shlex",
            #"smtpd",
            #"smtplib",
            #"sndhdr",
            #"socket",
            #"socketserver",
            #"sqlite3",
            #"ssl",
            #"stringprep",
            #"string",
            #"_strptime",
            #"subprocess",
            #"sunau",
            #"symbol",
            #"symtable",
            #"sysconfig",
            #"tabnanny",
            #"telnetlib",
            #"test",
            #"textwrap",
            #"this",
            #"_threading_local",
            #"threading",
            #"timeit",
            #"tkinter",
            #"tokenize",
            #"token",
            #"traceback",
            #"trace",
            #"tty",
            #"turtledemo",
            #"turtle",
            #"unittest",
            #"urllib",
            #"uuid",
            #"uu",
            #"wave",
            #"weakref",
            #"webbrowser",
            #"wsgiref",
            #"xdrlib",
            #"xml",
            #"xmlrpc",
            #"zipfile",
        ])

if is_pypy:
    # these are needed to correctly display the exceptions that may happen
    # during the bootstrap
    REQUIRED_MODULES.extend(['traceback', 'linecache'])

class Logger(object):

    """
    Logging object for use in command-line script.  Allows ranges of
    levels, to avoid some redundancy of displayed information.
    """

    DEBUG = logging.DEBUG
    INFO = logging.INFO
    NOTIFY = (logging.INFO+logging.WARN)/2
    WARN = WARNING = logging.WARN
    ERROR = logging.ERROR
    FATAL = logging.FATAL

    LEVELS = [DEBUG, INFO, NOTIFY, WARN, ERROR, FATAL]

    def __init__(self, consumers):
        self.consumers = consumers
        self.indent = 0
        self.in_progress = None
        self.in_progress_hanging = False

    def debug(self, msg, *args, **kw):
        self.log(self.DEBUG, msg, *args, **kw)
    def info(self, msg, *args, **kw):
        self.log(self.INFO, msg, *args, **kw)
    def notify(self, msg, *args, **kw):
        self.log(self.NOTIFY, msg, *args, **kw)
    def warn(self, msg, *args, **kw):
        self.log(self.WARN, msg, *args, **kw)
    def error(self, msg, *args, **kw):
        self.log(self.ERROR, msg, *args, **kw)
    def fatal(self, msg, *args, **kw):
        self.log(self.FATAL, msg, *args, **kw)
    def log(self, level, msg, *args, **kw):
        if args:
            if kw:
                raise TypeError(
                    "You may give positional or keyword arguments, not both")
        args = args or kw
        rendered = None
        for consumer_level, consumer in self.consumers:
            if self.level_matches(level, consumer_level):
                if (self.in_progress_hanging
                    and consumer in (sys.stdout, sys.stderr)):
                    self.in_progress_hanging = False
                    sys.stdout.write('\n')
                    sys.stdout.flush()
                if rendered is None:
                    if args:
                        rendered = msg % args
                    else:
                        rendered = msg
                    rendered = ' '*self.indent + rendered
                if hasattr(consumer, 'write'):
                    consumer.write(rendered+'\n')
                else:
                    consumer(rendered)

    def start_progress(self, msg):
        assert not self.in_progress, (
            "Tried to start_progress(%r) while in_progress %r"
            % (msg, self.in_progress))
        if self.level_matches(self.NOTIFY, self._stdout_level()):
            sys.stdout.write(msg)
            sys.stdout.flush()
            self.in_progress_hanging = True
        else:
            self.in_progress_hanging = False
        self.in_progress = msg

    def end_progress(self, msg='done.'):
        assert self.in_progress, (
            "Tried to end_progress without start_progress")
        if self.stdout_level_matches(self.NOTIFY):
            if not self.in_progress_hanging:
                # Some message has been printed out since start_progress
                sys.stdout.write('...' + self.in_progress + msg + '\n')
                sys.stdout.flush()
            else:
                sys.stdout.write(msg + '\n')
                sys.stdout.flush()
        self.in_progress = None
        self.in_progress_hanging = False

    def show_progress(self):
        """If we are in a progress scope, and no log messages have been
        shown, write out another '.'"""
        if self.in_progress_hanging:
            sys.stdout.write('.')
            sys.stdout.flush()

    def stdout_level_matches(self, level):
        """Returns true if a message at this level will go to stdout"""
        return self.level_matches(level, self._stdout_level())

    def _stdout_level(self):
        """Returns the level that stdout runs at"""
        for level, consumer in self.consumers:
            if consumer is sys.stdout:
                return level
        return self.FATAL

    def level_matches(self, level, consumer_level):
        """
        >>> l = Logger([])
        >>> l.level_matches(3, 4)
        False
        >>> l.level_matches(3, 2)
        True
        >>> l.level_matches(slice(None, 3), 3)
        False
        >>> l.level_matches(slice(None, 3), 2)
        True
        >>> l.level_matches(slice(1, 3), 1)
        True
        >>> l.level_matches(slice(2, 3), 1)
        False
        """
        if isinstance(level, slice):
            start, stop = level.start, level.stop
            if start is not None and start > consumer_level:
                return False
            if stop is not None and stop <= consumer_level:
                return False
            return True
        else:
            return level >= consumer_level

    #@classmethod
    def level_for_integer(cls, level):
        levels = cls.LEVELS
        if level < 0:
            return levels[0]
        if level >= len(levels):
            return levels[-1]
        return levels[level]

    level_for_integer = classmethod(level_for_integer)

# create a silent logger just to prevent this from being undefined
# will be overridden with requested verbosity main() is called.
logger = Logger([(Logger.LEVELS[-1], sys.stdout)])

def mkdir(path):
    if not os.path.exists(path):
        logger.info('Creating %s', path)
        os.makedirs(path)
    else:
        logger.info('Directory %s already exists', path)

def copyfileordir(src, dest):
    if os.path.isdir(src):
        shutil.copytree(src, dest, True)
    else:
        shutil.copy2(src, dest)

def copyfile(src, dest, symlink=True):
    if not os.path.exists(src):
        # Some bad symlink in the src
        logger.warn('Cannot find file %s (bad symlink)', src)
        return
    if os.path.exists(dest):
        logger.debug('File %s already exists', dest)
        return
    if not os.path.exists(os.path.dirname(dest)):
        logger.info('Creating parent directories for %s' % os.path.dirname(dest))
        os.makedirs(os.path.dirname(dest))
    if not os.path.islink(src):
        srcpath = os.path.abspath(src)
    else:
        srcpath = os.readlink(src)
    if symlink and hasattr(os, 'symlink') and not is_win:
        logger.info('Symlinking %s', dest)
        try:
            os.symlink(srcpath, dest)
        except (OSError, NotImplementedError):
            logger.info('Symlinking failed, copying to %s', dest)
            copyfileordir(src, dest)
    else:
        logger.info('Copying to %s', dest)
        copyfileordir(src, dest)

def writefile(dest, content, overwrite=True):
    if not os.path.exists(dest):
        logger.info('Writing %s', dest)
        f = open(dest, 'wb')
        f.write(content.encode('utf-8'))
        f.close()
        return
    else:
        f = open(dest, 'rb')
        c = f.read()
        f.close()
        if c != content.encode("utf-8"):
            if not overwrite:
                logger.notify('File %s exists with different content; not overwriting', dest)
                return
            logger.notify('Overwriting %s with new content', dest)
            f = open(dest, 'wb')
            f.write(content.encode('utf-8'))
            f.close()
        else:
            logger.info('Content %s already in place', dest)

def rmtree(dir):
    if os.path.exists(dir):
        logger.notify('Deleting tree %s', dir)
        shutil.rmtree(dir)
    else:
        logger.info('Do not need to delete %s; already gone', dir)

def make_exe(fn):
    if hasattr(os, 'chmod'):
        oldmode = os.stat(fn).st_mode & 0xFFF # 0o7777
        newmode = (oldmode | 0x16D) & 0xFFF # 0o555, 0o7777
        os.chmod(fn, newmode)
        logger.info('Changed mode of %s to %s', fn, oct(newmode))

def _find_file(filename, dirs):
    for dir in reversed(dirs):
        files = glob.glob(os.path.join(dir, filename))
        if files and os.path.isfile(files[0]):
            return True, files[0]
    return False, filename

def _install_req(py_executable, unzip=False, distribute=False,
                 search_dirs=None, never_download=False):

    if search_dirs is None:
        search_dirs = file_search_dirs()

    if not distribute:
        egg_path = 'setuptools-*-py%s.egg' % sys.version[:3]
        found, egg_path = _find_file(egg_path, search_dirs)
        project_name = 'setuptools'
        bootstrap_script = EZ_SETUP_PY
        tgz_path = None
    else:
        # Look for a distribute egg (these are not distributed by default,
        # but can be made available by the user)
        egg_path = 'distribute-*-py%s.egg' % sys.version[:3]
        found, egg_path = _find_file(egg_path, search_dirs)
        project_name = 'distribute'
        if found:
            tgz_path = None
            bootstrap_script = DISTRIBUTE_FROM_EGG_PY
        else:
            # Fall back to sdist
            # NB: egg_path is not None iff tgz_path is None
            # iff bootstrap_script is a generic setup script accepting
            # the standard arguments.
            egg_path = None
            tgz_path = 'distribute-*.tar.gz'
            found, tgz_path = _find_file(tgz_path, search_dirs)
            bootstrap_script = DISTRIBUTE_SETUP_PY

    if is_jython and os._name == 'nt':
        # Jython's .bat sys.executable can't handle a command line
        # argument with newlines
        fd, ez_setup = tempfile.mkstemp('.py')
        os.write(fd, bootstrap_script)
        os.close(fd)
        cmd = [py_executable, ez_setup]
    else:
        cmd = [py_executable, '-c', bootstrap_script]
    if unzip and egg_path:
        cmd.append('--always-unzip')
    env = {}
    remove_from_env = ['__PYVENV_LAUNCHER__']
    if logger.stdout_level_matches(logger.DEBUG) and egg_path:
        cmd.append('-v')

    old_chdir = os.getcwd()
    if egg_path is not None and os.path.exists(egg_path):
        logger.info('Using existing %s egg: %s' % (project_name, egg_path))
        cmd.append(egg_path)
        if os.environ.get('PYTHONPATH'):
            env['PYTHONPATH'] = egg_path + os.path.pathsep + os.environ['PYTHONPATH']
        else:
            env['PYTHONPATH'] = egg_path
    elif tgz_path is not None and os.path.exists(tgz_path):
        # Found a tgz source dist, let's chdir
        logger.info('Using existing %s egg: %s' % (project_name, tgz_path))
        os.chdir(os.path.dirname(tgz_path))
        # in this case, we want to be sure that PYTHONPATH is unset (not
        # just empty, really unset), else CPython tries to import the
        # site.py that it's in virtualenv_support
        remove_from_env.append('PYTHONPATH')
    elif never_download:
        logger.fatal("Can't find any local distributions of %s to install "
                     "and --never-download is set.  Either re-run virtualenv "
                     "without the --never-download option, or place a %s "
                     "distribution (%s) in one of these "
                     "locations: %r" % (project_name, project_name,
                                        egg_path or tgz_path,
                                        search_dirs))
        sys.exit(1)
    elif egg_path:
        logger.info('No %s egg found; downloading' % project_name)
        cmd.extend(['--always-copy', '-U', project_name])
    else:
        logger.info('No %s tgz found; downloading' % project_name)
    logger.start_progress('Installing %s...' % project_name)
    logger.indent += 2
    cwd = None
    if project_name == 'distribute':
        env['DONT_PATCH_SETUPTOOLS'] = 'true'

    def _filter_ez_setup(line):
        return filter_ez_setup(line, project_name)

    if not os.access(os.getcwd(), os.W_OK):
        cwd = tempfile.mkdtemp()
        if tgz_path is not None and os.path.exists(tgz_path):
            # the current working dir is hostile, let's copy the
            # tarball to a temp dir
            target = os.path.join(cwd, os.path.split(tgz_path)[-1])
            shutil.copy(tgz_path, target)
    try:
        call_subprocess(cmd, show_stdout=False,
                        filter_stdout=_filter_ez_setup,
                        extra_env=env,
                        remove_from_env=remove_from_env,
                        cwd=cwd)
    finally:
        logger.indent -= 2
        logger.end_progress()
        if cwd is not None:
            shutil.rmtree(cwd)
        if os.getcwd() != old_chdir:
            os.chdir(old_chdir)
        if is_jython and os._name == 'nt':
            os.remove(ez_setup)

def file_search_dirs():
    here = os.path.dirname(os.path.abspath(__file__))
    dirs = ['.', here,
            join(here, 'virtualenv_support')]
    if os.path.splitext(os.path.dirname(__file__))[0] != 'virtualenv':
        # Probably some boot script; just in case virtualenv is installed...
        try:
            import virtualenv
        except ImportError:
            pass
        else:
            dirs.append(os.path.join(os.path.dirname(virtualenv.__file__), 'virtualenv_support'))
    return [d for d in dirs if os.path.isdir(d)]

def install_setuptools(py_executable, unzip=False,
                       search_dirs=None, never_download=False):
    _install_req(py_executable, unzip,
                 search_dirs=search_dirs, never_download=never_download)

def install_distribute(py_executable, unzip=False,
                       search_dirs=None, never_download=False):
    _install_req(py_executable, unzip, distribute=True,
                 search_dirs=search_dirs, never_download=never_download)

_pip_re = re.compile(r'^pip-.*(zip|tar.gz|tar.bz2|tgz|tbz)$', re.I)
def install_pip(py_executable, search_dirs=None, never_download=False):
    if search_dirs is None:
        search_dirs = file_search_dirs()

    filenames = []
    for dir in search_dirs:
        filenames.extend([join(dir, fn) for fn in os.listdir(dir)
                          if _pip_re.search(fn)])
    filenames = [(os.path.basename(filename).lower(), i, filename) for i, filename in enumerate(filenames)]
    filenames.sort()
    filenames = [filename for basename, i, filename in filenames]
    if not filenames:
        filename = 'pip'
    else:
        filename = filenames[-1]
    easy_install_script = 'easy_install'
    if is_win:
        easy_install_script = 'easy_install-script.py'
    # There's two subtle issues here when invoking easy_install.
    # 1. On unix-like systems the easy_install script can *only* be executed
    #    directly if its full filesystem path is no longer than 78 characters.
    # 2. A work around to [1] is to use the `python path/to/easy_install foo`
    #    pattern, but that breaks if the path contains non-ASCII characters, as
    #    you can't put the file encoding declaration before the shebang line.
    # The solution is to use Python's -x flag to skip the first line of the
    # script (and any ASCII decoding errors that may have occurred in that line)
    cmd = [py_executable, '-x', join(os.path.dirname(py_executable), easy_install_script), filename]
    # jython and pypy don't yet support -x
    if is_jython or is_pypy:
        cmd.remove('-x')
    if filename == 'pip':
        if never_download:
            logger.fatal("Can't find any local distributions of pip to install "
                         "and --never-download is set.  Either re-run virtualenv "
                         "without the --never-download option, or place a pip "
                         "source distribution (zip/tar.gz/tar.bz2) in one of these "
                         "locations: %r" % search_dirs)
            sys.exit(1)
        logger.info('Installing pip from network...')
    else:
        logger.info('Installing existing %s distribution: %s' % (
                os.path.basename(filename), filename))
    logger.start_progress('Installing pip...')
    logger.indent += 2
    def _filter_setup(line):
        return filter_ez_setup(line, 'pip')
    try:
        call_subprocess(cmd, show_stdout=False,
                        filter_stdout=_filter_setup)
    finally:
        logger.indent -= 2
        logger.end_progress()

def filter_ez_setup(line, project_name='setuptools'):
    if not line.strip():
        return Logger.DEBUG
    if project_name == 'distribute':
        for prefix in ('Extracting', 'Now working', 'Installing', 'Before',
                       'Scanning', 'Setuptools', 'Egg', 'Already',
                       'running', 'writing', 'reading', 'installing',
                       'creating', 'copying', 'byte-compiling', 'removing',
                       'Processing'):
            if line.startswith(prefix):
                return Logger.DEBUG
        return Logger.DEBUG
    for prefix in ['Reading ', 'Best match', 'Processing setuptools',
                   'Copying setuptools', 'Adding setuptools',
                   'Installing ', 'Installed ']:
        if line.startswith(prefix):
            return Logger.DEBUG
    return Logger.INFO


class UpdatingDefaultsHelpFormatter(optparse.IndentedHelpFormatter):
    """
    Custom help formatter for use in ConfigOptionParser that updates
    the defaults before expanding them, allowing them to show up correctly
    in the help listing
    """
    def expand_default(self, option):
        if self.parser is not None:
            self.parser.update_defaults(self.parser.defaults)
        return optparse.IndentedHelpFormatter.expand_default(self, option)


class ConfigOptionParser(optparse.OptionParser):
    """
    Custom option parser which updates its defaults by by checking the
    configuration files and environmental variables
    """
    def __init__(self, *args, **kwargs):
        self.config = ConfigParser.RawConfigParser()
        self.files = self.get_config_files()
        self.config.read(self.files)
        optparse.OptionParser.__init__(self, *args, **kwargs)

    def get_config_files(self):
        config_file = os.environ.get('VIRTUALENV_CONFIG_FILE', False)
        if config_file and os.path.exists(config_file):
            return [config_file]
        return [default_config_file]

    def update_defaults(self, defaults):
        """
        Updates the given defaults with values from the config files and
        the environ. Does a little special handling for certain types of
        options (lists).
        """
        # Then go and look for the other sources of configuration:
        config = {}
        # 1. config files
        config.update(dict(self.get_config_section('virtualenv')))
        # 2. environmental variables
        config.update(dict(self.get_environ_vars()))
        # Then set the options with those values
        for key, val in config.items():
            key = key.replace('_', '-')
            if not key.startswith('--'):
                key = '--%s' % key  # only prefer long opts
            option = self.get_option(key)
            if option is not None:
                # ignore empty values
                if not val:
                    continue
                # handle multiline configs
                if option.action == 'append':
                    val = val.split()
                else:
                    option.nargs = 1
                if option.action == 'store_false':
                    val = not strtobool(val)
                elif option.action in ('store_true', 'count'):
                    val = strtobool(val)
                try:
                    val = option.convert_value(key, val)
                except optparse.OptionValueError:
                    e = sys.exc_info()[1]
                    print("An error occured during configuration: %s" % e)
                    sys.exit(3)
                defaults[option.dest] = val
        return defaults

    def get_config_section(self, name):
        """
        Get a section of a configuration
        """
        if self.config.has_section(name):
            return self.config.items(name)
        return []

    def get_environ_vars(self, prefix='VIRTUALENV_'):
        """
        Returns a generator with all environmental vars with prefix VIRTUALENV
        """
        for key, val in os.environ.items():
            if key.startswith(prefix):
                yield (key.replace(prefix, '').lower(), val)

    def get_default_values(self):
        """
        Overridding to make updating the defaults after instantiation of
        the option parser possible, update_defaults() does the dirty work.
        """
        if not self.process_default_values:
            # Old, pre-Optik 1.5 behaviour.
            return optparse.Values(self.defaults)

        defaults = self.update_defaults(self.defaults.copy())  # ours
        for option in self._get_all_options():
            default = defaults.get(option.dest)
            if isinstance(default, basestring):
                opt_str = option.get_opt_string()
                defaults[option.dest] = option.check_value(opt_str, default)
        return optparse.Values(defaults)


def main():
    parser = ConfigOptionParser(
        version=virtualenv_version,
        usage="%prog [OPTIONS] DEST_DIR",
        formatter=UpdatingDefaultsHelpFormatter())

    parser.add_option(
        '-v', '--verbose',
        action='count',
        dest='verbose',
        default=0,
        help="Increase verbosity")

    parser.add_option(
        '-q', '--quiet',
        action='count',
        dest='quiet',
        default=0,
        help='Decrease verbosity')

    parser.add_option(
        '-p', '--python',
        dest='python',
        metavar='PYTHON_EXE',
        help='The Python interpreter to use, e.g., --python=python2.5 will use the python2.5 '
        'interpreter to create the new environment.  The default is the interpreter that '
        'virtualenv was installed with (%s)' % sys.executable)

    parser.add_option(
        '--clear',
        dest='clear',
        action='store_true',
        help="Clear out the non-root install and start from scratch")

    parser.set_defaults(system_site_packages=False)
    parser.add_option(
        '--no-site-packages',
        dest='system_site_packages',
        action='store_false',
        help="Don't give access to the global site-packages dir to the "
             "virtual environment (default)")

    parser.add_option(
        '--system-site-packages',
        dest='system_site_packages',
        action='store_true',
        help="Give access to the global site-packages dir to the "
             "virtual environment")

    parser.add_option(
        '--unzip-setuptools',
        dest='unzip_setuptools',
        action='store_true',
        help="Unzip Setuptools or Distribute when installing it")

    parser.add_option(
        '--relocatable',
        dest='relocatable',
        action='store_true',
        help='Make an EXISTING virtualenv environment relocatable.  '
        'This fixes up scripts and makes all .pth files relative')

    parser.add_option(
        '--distribute', '--use-distribute',  # the second option is for legacy reasons here. Hi Kenneth!
        dest='use_distribute',
        action='store_true',
        help='Use Distribute instead of Setuptools. Set environ variable '
        'VIRTUALENV_DISTRIBUTE to make it the default ')

    parser.add_option(
        '--no-setuptools',
        dest='no_setuptools',
        action='store_true',
        help='Do not install distribute/setuptools (or pip) '
        'in the new virtualenv.')

    parser.add_option(
        '--no-pip',
        dest='no_pip',
        action='store_true',
        help='Do not install pip in the new virtualenv.')

    parser.add_option(
        '--setuptools',
        dest='use_distribute',
        action='store_false',
        help='Use Setuptools instead of Distribute.  Set environ variable '
        'VIRTUALENV_SETUPTOOLS to make it the default ')

    # Set this to True to use distribute by default, even in Python 2.
    parser.set_defaults(use_distribute=False)

    default_search_dirs = file_search_dirs()
    parser.add_option(
        '--extra-search-dir',
        dest="search_dirs",
        action="append",
        default=default_search_dirs,
        help="Directory to look for setuptools/distribute/pip distributions in. "
        "You can add any number of additional --extra-search-dir paths.")

    parser.add_option(
        '--never-download',
        dest="never_download",
        action="store_true",
        help="Never download anything from the network.  Instead, virtualenv will fail "
        "if local distributions of setuptools/distribute/pip are not present.")

    parser.add_option(
        '--prompt',
        dest='prompt',
        help='Provides an alternative prompt prefix for this environment')

    if 'extend_parser' in globals():
        extend_parser(parser)

    options, args = parser.parse_args()

    global logger

    if 'adjust_options' in globals():
        adjust_options(options, args)

    verbosity = options.verbose - options.quiet
    logger = Logger([(Logger.level_for_integer(2 - verbosity), sys.stdout)])

    if options.python and not os.environ.get('VIRTUALENV_INTERPRETER_RUNNING'):
        env = os.environ.copy()
        interpreter = resolve_interpreter(options.python)
        if interpreter == sys.executable:
            logger.warn('Already using interpreter %s' % interpreter)
        else:
            logger.notify('Running virtualenv with interpreter %s' % interpreter)
            env['VIRTUALENV_INTERPRETER_RUNNING'] = 'true'
            file = __file__
            if file.endswith('.pyc'):
                file = file[:-1]
            popen = subprocess.Popen([interpreter, file] + sys.argv[1:], env=env)
            raise SystemExit(popen.wait())

    # Force --distribute on Python 3, since setuptools is not available.
    if majver > 2:
        options.use_distribute = True

    if os.environ.get('PYTHONDONTWRITEBYTECODE') and not options.use_distribute:
        print(
            "The PYTHONDONTWRITEBYTECODE environment variable is "
            "not compatible with setuptools. Either use --distribute "
            "or unset PYTHONDONTWRITEBYTECODE.")
        sys.exit(2)
    if not args:
        print('You must provide a DEST_DIR')
        parser.print_help()
        sys.exit(2)
    if len(args) > 1:
        print('There must be only one argument: DEST_DIR (you gave %s)' % (
            ' '.join(args)))
        parser.print_help()
        sys.exit(2)

    home_dir = args[0]

    if os.environ.get('WORKING_ENV'):
        logger.fatal('ERROR: you cannot run virtualenv while in a workingenv')
        logger.fatal('Please deactivate your workingenv, then re-run this script')
        sys.exit(3)

    if 'PYTHONHOME' in os.environ:
        logger.warn('PYTHONHOME is set.  You *must* activate the virtualenv before using it')
        del os.environ['PYTHONHOME']

    if options.relocatable:
        make_environment_relocatable(home_dir)
        return

    create_environment(home_dir,
                       site_packages=options.system_site_packages,
                       clear=options.clear,
                       unzip_setuptools=options.unzip_setuptools,
                       use_distribute=options.use_distribute,
                       prompt=options.prompt,
                       search_dirs=options.search_dirs,
                       never_download=options.never_download,
                       no_setuptools=options.no_setuptools,
                       no_pip=options.no_pip)
    if 'after_install' in globals():
        after_install(options, home_dir)

def call_subprocess(cmd, show_stdout=True,
                    filter_stdout=None, cwd=None,
                    raise_on_returncode=True, extra_env=None,
                    remove_from_env=None):
    cmd_parts = []
    for part in cmd:
        if len(part) > 45:
            part = part[:20]+"..."+part[-20:]
        if ' ' in part or '\n' in part or '"' in part or "'" in part:
            part = '"%s"' % part.replace('"', '\\"')
        if hasattr(part, 'decode'):
            try:
                part = part.decode(sys.getdefaultencoding())
            except UnicodeDecodeError:
                part = part.decode(sys.getfilesystemencoding())
        cmd_parts.append(part)
    cmd_desc = ' '.join(cmd_parts)
    if show_stdout:
        stdout = None
    else:
        stdout = subprocess.PIPE
    logger.debug("Running command %s" % cmd_desc)
    if extra_env or remove_from_env:
        env = os.environ.copy()
        if extra_env:
            env.update(extra_env)
        if remove_from_env:
            for varname in remove_from_env:
                env.pop(varname, None)
    else:
        env = None
    try:
        proc = subprocess.Popen(
            cmd, stderr=subprocess.STDOUT, stdin=None, stdout=stdout,
            cwd=cwd, env=env)
    except Exception:
        e = sys.exc_info()[1]
        logger.fatal(
            "Error %s while executing command %s" % (e, cmd_desc))
        raise
    all_output = []
    if stdout is not None:
        stdout = proc.stdout
        encoding = sys.getdefaultencoding()
        fs_encoding = sys.getfilesystemencoding()
        while 1:
            line = stdout.readline()
            try:
                line = line.decode(encoding)
            except UnicodeDecodeError:
                line = line.decode(fs_encoding)
            if not line:
                break
            line = line.rstrip()
            all_output.append(line)
            if filter_stdout:
                level = filter_stdout(line)
                if isinstance(level, tuple):
                    level, line = level
                logger.log(level, line)
                if not logger.stdout_level_matches(level):
                    logger.show_progress()
            else:
                logger.info(line)
    else:
        proc.communicate()
    proc.wait()
    if proc.returncode:
        if raise_on_returncode:
            if all_output:
                logger.notify('Complete output from command %s:' % cmd_desc)
                logger.notify('\n'.join(all_output) + '\n----------------------------------------')
            raise OSError(
                "Command %s failed with error code %s"
                % (cmd_desc, proc.returncode))
        else:
            logger.warn(
                "Command %s had error code %s"
                % (cmd_desc, proc.returncode))


def create_environment(home_dir, site_packages=False, clear=False,
                       unzip_setuptools=False, use_distribute=False,
                       prompt=None, search_dirs=None, never_download=False,
                       no_setuptools=False, no_pip=False):
    """
    Creates a new environment in ``home_dir``.

    If ``site_packages`` is true, then the global ``site-packages/``
    directory will be on the path.

    If ``clear`` is true (default False) then the environment will
    first be cleared.
    """
    home_dir, lib_dir, inc_dir, bin_dir = path_locations(home_dir)

    py_executable = os.path.abspath(install_python(
        home_dir, lib_dir, inc_dir, bin_dir,
        site_packages=site_packages, clear=clear))

    install_distutils(home_dir)

    if not no_setuptools:
        if use_distribute:
            install_distribute(py_executable, unzip=unzip_setuptools,
                               search_dirs=search_dirs, never_download=never_download)
        else:
            install_setuptools(py_executable, unzip=unzip_setuptools,
                               search_dirs=search_dirs, never_download=never_download)

        if not no_pip:
            install_pip(py_executable, search_dirs=search_dirs, never_download=never_download)

    install_activate(home_dir, bin_dir, prompt)

def is_executable_file(fpath):
    return os.path.isfile(fpath) and os.access(fpath, os.X_OK)

def path_locations(home_dir):
    """Return the path locations for the environment (where libraries are,
    where scripts go, etc)"""
    # XXX: We'd use distutils.sysconfig.get_python_inc/lib but its
    # prefix arg is broken: http://bugs.python.org/issue3386
    if is_win:
        # Windows has lots of problems with executables with spaces in
        # the name; this function will remove them (using the ~1
        # format):
        mkdir(home_dir)
        if ' ' in home_dir:
            import ctypes
            GetShortPathName = ctypes.windll.kernel32.GetShortPathNameW
            size = max(len(home_dir)+1, 256)
            buf = ctypes.create_unicode_buffer(size)
            try:
                u = unicode
            except NameError:
                u = str
            ret = GetShortPathName(u(home_dir), buf, size)
            if not ret:
                print('Error: the path "%s" has a space in it' % home_dir)
                print('We could not determine the short pathname for it.')
                print('Exiting.')
                sys.exit(3)
            home_dir = str(buf.value)
        lib_dir = join(home_dir, 'Lib')
        inc_dir = join(home_dir, 'Include')
        bin_dir = join(home_dir, 'Scripts')
    if is_jython:
        lib_dir = join(home_dir, 'Lib')
        inc_dir = join(home_dir, 'Include')
        bin_dir = join(home_dir, 'bin')
    elif is_pypy:
        lib_dir = home_dir
        inc_dir = join(home_dir, 'include')
        bin_dir = join(home_dir, 'bin')
    elif not is_win:
        lib_dir = join(home_dir, 'lib', py_version)
        multiarch_exec = '/usr/bin/multiarch-platform'
        if is_executable_file(multiarch_exec):
            # In Mageia (2) and Mandriva distros the include dir must be like:
            # virtualenv/include/multiarch-x86_64-linux/python2.7
            # instead of being virtualenv/include/python2.7
            p = subprocess.Popen(multiarch_exec, stdout=subprocess.PIPE, stderr=subprocess.PIPE)
            stdout, stderr = p.communicate()
            # stdout.strip is needed to remove newline character
            inc_dir = join(home_dir, 'include', stdout.strip(), py_version + abiflags)
        else:
            inc_dir = join(home_dir, 'include', py_version + abiflags)
        bin_dir = join(home_dir, 'bin')
    return home_dir, lib_dir, inc_dir, bin_dir


def change_prefix(filename, dst_prefix):
    prefixes = [sys.prefix]

    if is_darwin:
        prefixes.extend((
            os.path.join("/Library/Python", sys.version[:3], "site-packages"),
            os.path.join(sys.prefix, "Extras", "lib", "python"),
            os.path.join("~", "Library", "Python", sys.version[:3], "site-packages"),
            # Python 2.6 no-frameworks
            os.path.join("~", ".local", "lib","python", sys.version[:3], "site-packages"),
            # System Python 2.7 on OSX Mountain Lion
            os.path.join("~", "Library", "Python", sys.version[:3], "lib", "python", "site-packages")))

    if hasattr(sys, 'real_prefix'):
        prefixes.append(sys.real_prefix)
    if hasattr(sys, 'base_prefix'):
        prefixes.append(sys.base_prefix)
    prefixes = list(map(os.path.expanduser, prefixes))
    prefixes = list(map(os.path.abspath, prefixes))
    # Check longer prefixes first so we don't split in the middle of a filename
    prefixes = sorted(prefixes, key=len, reverse=True)
    filename = os.path.abspath(filename)
    for src_prefix in prefixes:
        if filename.startswith(src_prefix):
            _, relpath = filename.split(src_prefix, 1)
            if src_prefix != os.sep: # sys.prefix == "/"
                assert relpath[0] == os.sep
                relpath = relpath[1:]
            return join(dst_prefix, relpath)
    assert False, "Filename %s does not start with any of these prefixes: %s" % \
        (filename, prefixes)

def copy_required_modules(dst_prefix):
    import imp
    # If we are running under -p, we need to remove the current
    # directory from sys.path temporarily here, so that we
    # definitely get the modules from the site directory of
    # the interpreter we are running under, not the one
    # virtualenv.py is installed under (which might lead to py2/py3
    # incompatibility issues)
    _prev_sys_path = sys.path
    if os.environ.get('VIRTUALENV_INTERPRETER_RUNNING'):
        sys.path = sys.path[1:]
    try:
        for modname in REQUIRED_MODULES:
            if modname in sys.builtin_module_names:
                logger.info("Ignoring built-in bootstrap module: %s" % modname)
                continue
            try:
                f, filename, _ = imp.find_module(modname)
            except ImportError:
                logger.info("Cannot import bootstrap module: %s" % modname)
            else:
                if f is not None:
                    f.close()
                # special-case custom readline.so on OS X, but not for pypy:
                if modname == 'readline' and sys.platform == 'darwin' and not (
                        is_pypy or filename.endswith(join('lib-dynload', 'readline.so'))):
                    dst_filename = join(dst_prefix, 'lib', 'python%s' % sys.version[:3], 'readline.so')
                else:
                    dst_filename = change_prefix(filename, dst_prefix)
                copyfile(filename, dst_filename)
                if filename.endswith('.pyc'):
                    pyfile = filename[:-1]
                    if os.path.exists(pyfile):
                        copyfile(pyfile, dst_filename[:-1])
    finally:
        sys.path = _prev_sys_path


def subst_path(prefix_path, prefix, home_dir):
    prefix_path = os.path.normpath(prefix_path)
    prefix = os.path.normpath(prefix)
    home_dir = os.path.normpath(home_dir)
    if not prefix_path.startswith(prefix):
        logger.warn('Path not in prefix %r %r', prefix_path, prefix)
        return
    return prefix_path.replace(prefix, home_dir, 1)


def install_python(home_dir, lib_dir, inc_dir, bin_dir, site_packages, clear):
    """Install just the base environment, no distutils patches etc"""
    if sys.executable.startswith(bin_dir):
        print('Please use the *system* python to run this script')
        return

    if clear:
        rmtree(lib_dir)
        ## FIXME: why not delete it?
        ## Maybe it should delete everything with #!/path/to/venv/python in it
        logger.notify('Not deleting %s', bin_dir)

    if hasattr(sys, 'real_prefix'):
        logger.notify('Using real prefix %r' % sys.real_prefix)
        prefix = sys.real_prefix
    elif hasattr(sys, 'base_prefix'):
        logger.notify('Using base prefix %r' % sys.base_prefix)
        prefix = sys.base_prefix
    else:
        prefix = sys.prefix
    mkdir(lib_dir)
    fix_lib64(lib_dir)
    stdlib_dirs = [os.path.dirname(os.__file__)]
    if is_win:
        stdlib_dirs.append(join(os.path.dirname(stdlib_dirs[0]), 'DLLs'))
    elif is_darwin:
        stdlib_dirs.append(join(stdlib_dirs[0], 'site-packages'))
    if hasattr(os, 'symlink'):
        logger.info('Symlinking Python bootstrap modules')
    else:
        logger.info('Copying Python bootstrap modules')
    logger.indent += 2
    try:
        # copy required files...
        for stdlib_dir in stdlib_dirs:
            if not os.path.isdir(stdlib_dir):
                continue
            for fn in os.listdir(stdlib_dir):
                bn = os.path.splitext(fn)[0]
                if fn != 'site-packages' and bn in REQUIRED_FILES:
                    copyfile(join(stdlib_dir, fn), join(lib_dir, fn))
        # ...and modules
        copy_required_modules(home_dir)
    finally:
        logger.indent -= 2
    mkdir(join(lib_dir, 'site-packages'))
    import site
    site_filename = site.__file__
    if site_filename.endswith('.pyc'):
        site_filename = site_filename[:-1]
    elif site_filename.endswith('$py.class'):
        site_filename = site_filename.replace('$py.class', '.py')
    site_filename_dst = change_prefix(site_filename, home_dir)
    site_dir = os.path.dirname(site_filename_dst)
    writefile(site_filename_dst, SITE_PY)
    writefile(join(site_dir, 'orig-prefix.txt'), prefix)
    site_packages_filename = join(site_dir, 'no-global-site-packages.txt')
    if not site_packages:
        writefile(site_packages_filename, '')

    if is_pypy or is_win:
        stdinc_dir = join(prefix, 'include')
    else:
        stdinc_dir = join(prefix, 'include', py_version + abiflags)
    if os.path.exists(stdinc_dir):
        copyfile(stdinc_dir, inc_dir)
    else:
        logger.debug('No include dir %s' % stdinc_dir)

    platinc_dir = distutils.sysconfig.get_python_inc(plat_specific=1)
    if platinc_dir != stdinc_dir:
        platinc_dest = distutils.sysconfig.get_python_inc(
            plat_specific=1, prefix=home_dir)
        if platinc_dir == platinc_dest:
            # Do platinc_dest manually due to a CPython bug;
            # not http://bugs.python.org/issue3386 but a close cousin
            platinc_dest = subst_path(platinc_dir, prefix, home_dir)
        if platinc_dest:
            # PyPy's stdinc_dir and prefix are relative to the original binary
            # (traversing virtualenvs), whereas the platinc_dir is relative to
            # the inner virtualenv and ignores the prefix argument.
            # This seems more evolved than designed.
            copyfile(platinc_dir, platinc_dest)

    # pypy never uses exec_prefix, just ignore it
    if sys.exec_prefix != prefix and not is_pypy:
        if is_win:
            exec_dir = join(sys.exec_prefix, 'lib')
        elif is_jython:
            exec_dir = join(sys.exec_prefix, 'Lib')
        else:
            exec_dir = join(sys.exec_prefix, 'lib', py_version)
        for fn in os.listdir(exec_dir):
            copyfile(join(exec_dir, fn), join(lib_dir, fn))

    if is_jython:
        # Jython has either jython-dev.jar and javalib/ dir, or just
        # jython.jar
        for name in 'jython-dev.jar', 'javalib', 'jython.jar':
            src = join(prefix, name)
            if os.path.exists(src):
                copyfile(src, join(home_dir, name))
        # XXX: registry should always exist after Jython 2.5rc1
        src = join(prefix, 'registry')
        if os.path.exists(src):
            copyfile(src, join(home_dir, 'registry'), symlink=False)
        copyfile(join(prefix, 'cachedir'), join(home_dir, 'cachedir'),
                 symlink=False)

    mkdir(bin_dir)
    py_executable = join(bin_dir, os.path.basename(sys.executable))
    if 'Python.framework' in prefix:
        # OS X framework builds cause validation to break
        # https://github.com/pypa/virtualenv/issues/322
        if os.environ.get('__PYVENV_LAUNCHER__'):
          os.unsetenv('__PYVENV_LAUNCHER__')
        if re.search(r'/Python(?:-32|-64)*$', py_executable):
            # The name of the python executable is not quite what
            # we want, rename it.
            py_executable = os.path.join(
                    os.path.dirname(py_executable), 'python')

    logger.notify('New %s executable in %s', expected_exe, py_executable)
    pcbuild_dir = os.path.dirname(sys.executable)
    pyd_pth = os.path.join(lib_dir, 'site-packages', 'virtualenv_builddir_pyd.pth')
    if is_win and os.path.exists(os.path.join(pcbuild_dir, 'build.bat')):
        logger.notify('Detected python running from build directory %s', pcbuild_dir)
        logger.notify('Writing .pth file linking to build directory for *.pyd files')
        writefile(pyd_pth, pcbuild_dir)
    else:
        pcbuild_dir = None
        if os.path.exists(pyd_pth):
            logger.info('Deleting %s (not Windows env or not build directory python)' % pyd_pth)
            os.unlink(pyd_pth)

    if sys.executable != py_executable:
        ## FIXME: could I just hard link?
        executable = sys.executable
        shutil.copyfile(executable, py_executable)
        make_exe(py_executable)
        if is_win or is_cygwin:
            pythonw = os.path.join(os.path.dirname(sys.executable), 'pythonw.exe')
            if os.path.exists(pythonw):
                logger.info('Also created pythonw.exe')
                shutil.copyfile(pythonw, os.path.join(os.path.dirname(py_executable), 'pythonw.exe'))
            python_d = os.path.join(os.path.dirname(sys.executable), 'python_d.exe')
            python_d_dest = os.path.join(os.path.dirname(py_executable), 'python_d.exe')
            if os.path.exists(python_d):
                logger.info('Also created python_d.exe')
                shutil.copyfile(python_d, python_d_dest)
            elif os.path.exists(python_d_dest):
                logger.info('Removed python_d.exe as it is no longer at the source')
                os.unlink(python_d_dest)
            # we need to copy the DLL to enforce that windows will load the correct one.
            # may not exist if we are cygwin.
            py_executable_dll = 'python%s%s.dll' % (
                sys.version_info[0], sys.version_info[1])
            py_executable_dll_d = 'python%s%s_d.dll' % (
                sys.version_info[0], sys.version_info[1])
            pythondll = os.path.join(os.path.dirname(sys.executable), py_executable_dll)
            pythondll_d = os.path.join(os.path.dirname(sys.executable), py_executable_dll_d)
            pythondll_d_dest = os.path.join(os.path.dirname(py_executable), py_executable_dll_d)
            if os.path.exists(pythondll):
                logger.info('Also created %s' % py_executable_dll)
                shutil.copyfile(pythondll, os.path.join(os.path.dirname(py_executable), py_executable_dll))
            if os.path.exists(pythondll_d):
                logger.info('Also created %s' % py_executable_dll_d)
                shutil.copyfile(pythondll_d, pythondll_d_dest)
            elif os.path.exists(pythondll_d_dest):
                logger.info('Removed %s as the source does not exist' % pythondll_d_dest)
                os.unlink(pythondll_d_dest)
        if is_pypy:
            # make a symlink python --> pypy-c
            python_executable = os.path.join(os.path.dirname(py_executable), 'python')
            if sys.platform in ('win32', 'cygwin'):
                python_executable += '.exe'
            logger.info('Also created executable %s' % python_executable)
            copyfile(py_executable, python_executable)

            if is_win:
                for name in 'libexpat.dll', 'libpypy.dll', 'libpypy-c.dll', 'libeay32.dll', 'ssleay32.dll', 'sqlite.dll':
                    src = join(prefix, name)
                    if os.path.exists(src):
                        copyfile(src, join(bin_dir, name))

    if os.path.splitext(os.path.basename(py_executable))[0] != expected_exe:
        secondary_exe = os.path.join(os.path.dirname(py_executable),
                                     expected_exe)
        py_executable_ext = os.path.splitext(py_executable)[1]
        if py_executable_ext == '.exe':
            # python2.4 gives an extension of '.4' :P
            secondary_exe += py_executable_ext
        if os.path.exists(secondary_exe):
            logger.warn('Not overwriting existing %s script %s (you must use %s)'
                        % (expected_exe, secondary_exe, py_executable))
        else:
            logger.notify('Also creating executable in %s' % secondary_exe)
            shutil.copyfile(sys.executable, secondary_exe)
            make_exe(secondary_exe)

    if '.framework' in prefix:
        if 'Python.framework' in prefix:
            logger.debug('MacOSX Python framework detected')
            # Make sure we use the the embedded interpreter inside
            # the framework, even if sys.executable points to
            # the stub executable in ${sys.prefix}/bin
            # See http://groups.google.com/group/python-virtualenv/
            #                              browse_thread/thread/17cab2f85da75951
            original_python = os.path.join(
                prefix, 'Resources/Python.app/Contents/MacOS/Python')
        if 'EPD' in prefix:
            logger.debug('EPD framework detected')
            original_python = os.path.join(prefix, 'bin/python')
        shutil.copy(original_python, py_executable)

        # Copy the framework's dylib into the virtual
        # environment
        virtual_lib = os.path.join(home_dir, '.Python')

        if os.path.exists(virtual_lib):
            os.unlink(virtual_lib)
        copyfile(
            os.path.join(prefix, 'Python'),
            virtual_lib)

        # And then change the install_name of the copied python executable
        try:
            mach_o_change(py_executable,
                          os.path.join(prefix, 'Python'),
                          '@executable_path/../.Python')
        except:
            e = sys.exc_info()[1]
            logger.warn("Could not call mach_o_change: %s. "
                        "Trying to call install_name_tool instead." % e)
            try:
                call_subprocess(
                    ["install_name_tool", "-change",
                     os.path.join(prefix, 'Python'),
                     '@executable_path/../.Python',
                     py_executable])
            except:
                logger.fatal("Could not call install_name_tool -- you must "
                             "have Apple's development tools installed")
                raise

    if not is_win:
        # Ensure that 'python', 'pythonX' and 'pythonX.Y' all exist
        py_exe_version_major = 'python%s' % sys.version_info[0]
        py_exe_version_major_minor = 'python%s.%s' % (
            sys.version_info[0], sys.version_info[1])
        py_exe_no_version = 'python'
        required_symlinks = [ py_exe_no_version, py_exe_version_major,
                         py_exe_version_major_minor ]

        py_executable_base = os.path.basename(py_executable)

        if py_executable_base in required_symlinks:
            # Don't try to symlink to yourself.
            required_symlinks.remove(py_executable_base)

        for pth in required_symlinks:
            full_pth = join(bin_dir, pth)
            if os.path.exists(full_pth):
                os.unlink(full_pth)
            os.symlink(py_executable_base, full_pth)

    if is_win and ' ' in py_executable:
        # There's a bug with subprocess on Windows when using a first
        # argument that has a space in it.  Instead we have to quote
        # the value:
        py_executable = '"%s"' % py_executable
    # NOTE: keep this check as one line, cmd.exe doesn't cope with line breaks
    cmd = [py_executable, '-c', 'import sys;out=sys.stdout;'
        'getattr(out, "buffer", out).write(sys.prefix.encode("utf-8"))']
    logger.info('Testing executable with %s %s "%s"' % tuple(cmd))
    try:
        proc = subprocess.Popen(cmd,
                            stdout=subprocess.PIPE)
        proc_stdout, proc_stderr = proc.communicate()
    except OSError:
        e = sys.exc_info()[1]
        if e.errno == errno.EACCES:
            logger.fatal('ERROR: The executable %s could not be run: %s' % (py_executable, e))
            sys.exit(100)
        else:
            raise e

    proc_stdout = proc_stdout.strip().decode("utf-8")
    proc_stdout = os.path.normcase(os.path.abspath(proc_stdout))
    norm_home_dir = os.path.normcase(os.path.abspath(home_dir))
    if hasattr(norm_home_dir, 'decode'):
        norm_home_dir = norm_home_dir.decode(sys.getfilesystemencoding())
    if proc_stdout != norm_home_dir:
        logger.fatal(
            'ERROR: The executable %s is not functioning' % py_executable)
        logger.fatal(
            'ERROR: It thinks sys.prefix is %r (should be %r)'
            % (proc_stdout, norm_home_dir))
        logger.fatal(
            'ERROR: virtualenv is not compatible with this system or executable')
        if is_win:
            logger.fatal(
                'Note: some Windows users have reported this error when they '
                'installed Python for "Only this user" or have multiple '
                'versions of Python installed. Copying the appropriate '
                'PythonXX.dll to the virtualenv Scripts/ directory may fix '
                'this problem.')
        sys.exit(100)
    else:
        logger.info('Got sys.prefix result: %r' % proc_stdout)

    pydistutils = os.path.expanduser('~/.pydistutils.cfg')
    if os.path.exists(pydistutils):
        logger.notify('Please make sure you remove any previous custom paths from '
                      'your %s file.' % pydistutils)
    ## FIXME: really this should be calculated earlier

    fix_local_scheme(home_dir)

    if site_packages:
        if os.path.exists(site_packages_filename):
            logger.info('Deleting %s' % site_packages_filename)
            os.unlink(site_packages_filename)

    return py_executable


def install_activate(home_dir, bin_dir, prompt=None):
    home_dir = os.path.abspath(home_dir)
    if is_win or is_jython and os._name == 'nt':
        files = {
            'activate.bat': ACTIVATE_BAT,
            'deactivate.bat': DEACTIVATE_BAT,
            'activate.ps1': ACTIVATE_PS,
        }

        # MSYS needs paths of the form /c/path/to/file
        drive, tail = os.path.splitdrive(home_dir.replace(os.sep, '/'))
        home_dir_msys = (drive and "/%s%s" or "%s%s") % (drive[:1], tail)

        # Run-time conditional enables (basic) Cygwin compatibility
        home_dir_sh = ("""$(if [ "$OSTYPE" "==" "cygwin" ]; then cygpath -u '%s'; else echo '%s'; fi;)""" %
                       (home_dir, home_dir_msys))
        files['activate'] = ACTIVATE_SH.replace('__VIRTUAL_ENV__', home_dir_sh)

    else:
        files = {'activate': ACTIVATE_SH}

        # suppling activate.fish in addition to, not instead of, the
        # bash script support.
        files['activate.fish'] = ACTIVATE_FISH

        # same for csh/tcsh support...
        files['activate.csh'] = ACTIVATE_CSH

    files['activate_this.py'] = ACTIVATE_THIS
    if hasattr(home_dir, 'decode'):
        home_dir = home_dir.decode(sys.getfilesystemencoding())
    vname = os.path.basename(home_dir)
    for name, content in files.items():
        content = content.replace('__VIRTUAL_PROMPT__', prompt or '')
        content = content.replace('__VIRTUAL_WINPROMPT__', prompt or '(%s)' % vname)
        content = content.replace('__VIRTUAL_ENV__', home_dir)
        content = content.replace('__VIRTUAL_NAME__', vname)
        content = content.replace('__BIN_NAME__', os.path.basename(bin_dir))
        writefile(os.path.join(bin_dir, name), content)

def install_distutils(home_dir):
    distutils_path = change_prefix(distutils.__path__[0], home_dir)
    mkdir(distutils_path)
    ## FIXME: maybe this prefix setting should only be put in place if
    ## there's a local distutils.cfg with a prefix setting?
    home_dir = os.path.abspath(home_dir)
    ## FIXME: this is breaking things, removing for now:
    #distutils_cfg = DISTUTILS_CFG + "\n[install]\nprefix=%s\n" % home_dir
    writefile(os.path.join(distutils_path, '__init__.py'), DISTUTILS_INIT)
    writefile(os.path.join(distutils_path, 'distutils.cfg'), DISTUTILS_CFG, overwrite=False)

def fix_local_scheme(home_dir):
    """
    Platforms that use the "posix_local" install scheme (like Ubuntu with
    Python 2.7) need to be given an additional "local" location, sigh.
    """
    try:
        import sysconfig
    except ImportError:
        pass
    else:
        if sysconfig._get_default_scheme() == 'posix_local':
            local_path = os.path.join(home_dir, 'local')
            if not os.path.exists(local_path):
                os.mkdir(local_path)
                for subdir_name in os.listdir(home_dir):
                    if subdir_name == 'local':
                        continue
                    os.symlink(os.path.abspath(os.path.join(home_dir, subdir_name)), \
                                                            os.path.join(local_path, subdir_name))

def fix_lib64(lib_dir):
    """
    Some platforms (particularly Gentoo on x64) put things in lib64/pythonX.Y
    instead of lib/pythonX.Y.  If this is such a platform we'll just create a
    symlink so lib64 points to lib
    """
    if [p for p in distutils.sysconfig.get_config_vars().values()
        if isinstance(p, basestring) and 'lib64' in p]:
        logger.debug('This system uses lib64; symlinking lib64 to lib')
        assert os.path.basename(lib_dir) == 'python%s' % sys.version[:3], (
            "Unexpected python lib dir: %r" % lib_dir)
        lib_parent = os.path.dirname(lib_dir)
        top_level = os.path.dirname(lib_parent)
        lib_dir = os.path.join(top_level, 'lib')
        lib64_link = os.path.join(top_level, 'lib64')
        assert os.path.basename(lib_parent) == 'lib', (
            "Unexpected parent dir: %r" % lib_parent)
        if os.path.lexists(lib64_link):
            return
        os.symlink('lib', lib64_link)

def resolve_interpreter(exe):
    """
    If the executable given isn't an absolute path, search $PATH for the interpreter
    """
    if os.path.abspath(exe) != exe:
        paths = os.environ.get('PATH', '').split(os.pathsep)
        for path in paths:
            if os.path.exists(os.path.join(path, exe)):
                exe = os.path.join(path, exe)
                break
    if not os.path.exists(exe):
        logger.fatal('The executable %s (from --python=%s) does not exist' % (exe, exe))
        raise SystemExit(3)
    if not is_executable(exe):
        logger.fatal('The executable %s (from --python=%s) is not executable' % (exe, exe))
        raise SystemExit(3)
    return exe

def is_executable(exe):
    """Checks a file is executable"""
    return os.access(exe, os.X_OK)

############################################################
## Relocating the environment:

def make_environment_relocatable(home_dir):
    """
    Makes the already-existing environment use relative paths, and takes out
    the #!-based environment selection in scripts.
    """
    home_dir, lib_dir, inc_dir, bin_dir = path_locations(home_dir)
    activate_this = os.path.join(bin_dir, 'activate_this.py')
    if not os.path.exists(activate_this):
        logger.fatal(
            'The environment doesn\'t have a file %s -- please re-run virtualenv '
            'on this environment to update it' % activate_this)
    fixup_scripts(home_dir)
    fixup_pth_and_egg_link(home_dir)
    ## FIXME: need to fix up distutils.cfg

OK_ABS_SCRIPTS = ['python', 'python%s' % sys.version[:3],
                  'activate', 'activate.bat', 'activate_this.py']

def fixup_scripts(home_dir):
    # This is what we expect at the top of scripts:
    shebang = '#!%s/bin/python' % os.path.normcase(os.path.abspath(home_dir))
    # This is what we'll put:
    new_shebang = '#!/usr/bin/env python%s' % sys.version[:3]
    if is_win:
        bin_suffix = 'Scripts'
    else:
        bin_suffix = 'bin'
    bin_dir = os.path.join(home_dir, bin_suffix)
    home_dir, lib_dir, inc_dir, bin_dir = path_locations(home_dir)
    for filename in os.listdir(bin_dir):
        filename = os.path.join(bin_dir, filename)
        if not os.path.isfile(filename):
            # ignore subdirs, e.g. .svn ones.
            continue
        f = open(filename, 'rb')
        try:
            try:
                lines = f.read().decode('utf-8').splitlines()
            except UnicodeDecodeError:
                # This is probably a binary program instead
                # of a script, so just ignore it.
                continue
        finally:
            f.close()
        if not lines:
            logger.warn('Script %s is an empty file' % filename)
            continue
        if not lines[0].strip().startswith(shebang):
            if os.path.basename(filename) in OK_ABS_SCRIPTS:
                logger.debug('Cannot make script %s relative' % filename)
            elif lines[0].strip() == new_shebang:
                logger.info('Script %s has already been made relative' % filename)
            else:
                logger.warn('Script %s cannot be made relative (it\'s not a normal script that starts with %s)'
                            % (filename, shebang))
            continue
        logger.notify('Making script %s relative' % filename)
        script = relative_script([new_shebang] + lines[1:])
        f = open(filename, 'wb')
        f.write('\n'.join(script).encode('utf-8'))
        f.close()

def relative_script(lines):
    "Return a script that'll work in a relocatable environment."
    activate = "import os; activate_this=os.path.join(os.path.dirname(os.path.realpath(__file__)), 'activate_this.py'); execfile(activate_this, dict(__file__=activate_this)); del os, activate_this"
    # Find the last future statement in the script. If we insert the activation
    # line before a future statement, Python will raise a SyntaxError.
    activate_at = None
    for idx, line in reversed(list(enumerate(lines))):
        if line.split()[:3] == ['from', '__future__', 'import']:
            activate_at = idx + 1
            break
    if activate_at is None:
        # Activate after the shebang.
        activate_at = 1
    return lines[:activate_at] + ['', activate, ''] + lines[activate_at:]

def fixup_pth_and_egg_link(home_dir, sys_path=None):
    """Makes .pth and .egg-link files use relative paths"""
    home_dir = os.path.normcase(os.path.abspath(home_dir))
    if sys_path is None:
        sys_path = sys.path
    for path in sys_path:
        if not path:
            path = '.'
        if not os.path.isdir(path):
            continue
        path = os.path.normcase(os.path.abspath(path))
        if not path.startswith(home_dir):
            logger.debug('Skipping system (non-environment) directory %s' % path)
            continue
        for filename in os.listdir(path):
            filename = os.path.join(path, filename)
            if filename.endswith('.pth'):
                if not os.access(filename, os.W_OK):
                    logger.warn('Cannot write .pth file %s, skipping' % filename)
                else:
                    fixup_pth_file(filename)
            if filename.endswith('.egg-link'):
                if not os.access(filename, os.W_OK):
                    logger.warn('Cannot write .egg-link file %s, skipping' % filename)
                else:
                    fixup_egg_link(filename)

def fixup_pth_file(filename):
    lines = []
    prev_lines = []
    f = open(filename)
    prev_lines = f.readlines()
    f.close()
    for line in prev_lines:
        line = line.strip()
        if (not line or line.startswith('#') or line.startswith('import ')
            or os.path.abspath(line) != line):
            lines.append(line)
        else:
            new_value = make_relative_path(filename, line)
            if line != new_value:
                logger.debug('Rewriting path %s as %s (in %s)' % (line, new_value, filename))
            lines.append(new_value)
    if lines == prev_lines:
        logger.info('No changes to .pth file %s' % filename)
        return
    logger.notify('Making paths in .pth file %s relative' % filename)
    f = open(filename, 'w')
    f.write('\n'.join(lines) + '\n')
    f.close()

def fixup_egg_link(filename):
    f = open(filename)
    link = f.readline().strip()
    f.close()
    if os.path.abspath(link) != link:
        logger.debug('Link in %s already relative' % filename)
        return
    new_link = make_relative_path(filename, link)
    logger.notify('Rewriting link %s in %s as %s' % (link, filename, new_link))
    f = open(filename, 'w')
    f.write(new_link)
    f.close()

def make_relative_path(source, dest, dest_is_directory=True):
    """
    Make a filename relative, where the filename is dest, and it is
    being referred to from the filename source.

        >>> make_relative_path('/usr/share/something/a-file.pth',
        ...                    '/usr/share/another-place/src/Directory')
        '../another-place/src/Directory'
        >>> make_relative_path('/usr/share/something/a-file.pth',
        ...                    '/home/user/src/Directory')
        '../../../home/user/src/Directory'
        >>> make_relative_path('/usr/share/a-file.pth', '/usr/share/')
        './'
    """
    source = os.path.dirname(source)
    if not dest_is_directory:
        dest_filename = os.path.basename(dest)
        dest = os.path.dirname(dest)
    dest = os.path.normpath(os.path.abspath(dest))
    source = os.path.normpath(os.path.abspath(source))
    dest_parts = dest.strip(os.path.sep).split(os.path.sep)
    source_parts = source.strip(os.path.sep).split(os.path.sep)
    while dest_parts and source_parts and dest_parts[0] == source_parts[0]:
        dest_parts.pop(0)
        source_parts.pop(0)
    full_parts = ['..']*len(source_parts) + dest_parts
    if not dest_is_directory:
        full_parts.append(dest_filename)
    if not full_parts:
        # Special case for the current directory (otherwise it'd be '')
        return './'
    return os.path.sep.join(full_parts)



############################################################
## Bootstrap script creation:

def create_bootstrap_script(extra_text, python_version=''):
    """
    Creates a bootstrap script, which is like this script but with
    extend_parser, adjust_options, and after_install hooks.

    This returns a string that (written to disk of course) can be used
    as a bootstrap script with your own customizations.  The script
    will be the standard virtualenv.py script, with your extra text
    added (your extra text should be Python code).

    If you include these functions, they will be called:

    ``extend_parser(optparse_parser)``:
        You can add or remove options from the parser here.

    ``adjust_options(options, args)``:
        You can change options here, or change the args (if you accept
        different kinds of arguments, be sure you modify ``args`` so it is
        only ``[DEST_DIR]``).

    ``after_install(options, home_dir)``:

        After everything is installed, this function is called.  This
        is probably the function you are most likely to use.  An
        example would be::

            def after_install(options, home_dir):
                subprocess.call([join(home_dir, 'bin', 'easy_install'),
                                 'MyPackage'])
                subprocess.call([join(home_dir, 'bin', 'my-package-script'),
                                 'setup', home_dir])

        This example immediately installs a package, and runs a setup
        script from that package.

    If you provide something like ``python_version='2.5'`` then the
    script will start with ``#!/usr/bin/env python2.5`` instead of
    ``#!/usr/bin/env python``.  You can use this when the script must
    be run with a particular Python version.
    """
    filename = __file__
    if filename.endswith('.pyc'):
        filename = filename[:-1]
    f = codecs.open(filename, 'r', encoding='utf-8')
    content = f.read()
    f.close()
    py_exe = 'python%s' % python_version
    content = (('#!/usr/bin/env %s\n' % py_exe)
               + '## WARNING: This file is generated\n'
               + content)
    return content.replace('##EXT' 'END##', extra_text)

##EXTEND##

def convert(s):
    b = base64.b64decode(s.encode('ascii'))
    return zlib.decompress(b).decode('utf-8')

##file site.py
SITE_PY = convert("""
eJzFPf1z2zaWv/OvwMqToZTIdOK0vR2nzo2TOK3v3MTbpLO5dT1aSoIs1hTJEqRl7c3d337vAwAB
kpLtTXdO04klEnh4eHhfeHgPHQwGJ0Uhs7lY5fM6lULJuJwtRRFXSyUWeSmqZVLO94u4rDbwdHYT
X0slqlyojYqwVRQET7/yEzwVn5eJMijAt7iu8lVcJbM4TTciWRV5Wcm5mNdlkl2LJEuqJE6Tf0CL
PIvE06/HIDjLBMw8TWQpbmWpAK4S+UJcbKplnolhXeCcX0Tfxi9HY6FmZVJU0KDUOANFlnEVZFLO
AU1oWSsgZVLJfVXIWbJIZrbhOq/TuSjSeCbF3//OU6OmYRiofCXXS1lKkQEyAFMCrALxgK9JKWb5
XEZCvJGzGAfg5w2xAoY2xjVTSMYsF2meXcOcMjmTSsXlRgyndUWACGUxzwGnBDCokjQN1nl5o0aw
pLQea3gkYmYPfzLMHjBPHL/LOYDjxyz4JUvuxgwbuAfBVUtmm1IukjsRI1j4Ke/kbKKfDZOFmCeL
BdAgq0bYJGAElEiT6UFBy/G9XqHXB4SV5coYxpCIMjfml9QjCs4qEacK2LYukEaKMH8np0mcATWy
WxgOIAJJg75x5omq7Dg0O5EDgBLXsQIpWSkxXMVJBsz6UzwjtP+aZPN8rUZEAVgtJX6rVeXOf9hD
AGjtEGAc4GKZ1ayzNLmR6WYECHwG7Eup6rRCgZgnpZxVeZlIRQAAtY2Qd4D0WMSl1CRkzjRyOyb6
E02SDBcWBQwFHl8iSRbJdV2ShIlFApwLXPH+48/i3embs5MPmscMMJbZ6xXgDFBooR2cYABxUKvy
IM1BoKPgHP+IeD5HIbvG8QGvpsHBvSsdDGHuRdTu4yw4kF0vrh4G5liBMqGxAur339BlrJZAn/+5
Z72D4GQbVWji/G29zEEms3glxTJm/kLOCL7XcF5HRbV8BdygEE4FpFK4OIhggvCAJC7NhnkmRQEs
liaZHAVAoSm19VcRWOFDnu3TWrc4ASCUQQYvnWcjGjGTMNEurFeoL0zjDc1MNwnsOq/ykhQH8H82
I12UxtkN4aiIofjbVF4nWYYIIS8E4V5IA6ubBDhxHolzakV6wTQSIWsvbokiUQMvIdMBT8q7eFWk
cszii7p1txqhwWQlzFqnzHHQsiL1SqvWTLWX9w6jLy2uIzSrZSkBeD31hG6R52MxBZ1N2BTxisWr
WufEOUGPPFEn5AlqCX3xO1D0RKl6Je1L5BXQLMRQwSJP03wNJDsKAiH2sJExyj5zwlt4B/8CXPw3
ldVsGQTOSBawBoXIbwOFQMAkyExztUbC4zbNym0lk2SsKfJyLksa6mHEPmDEH9gY5xp8yCtt1Hi6
uMr5KqlQJU21yUzY4mVhxfrxFc8bpgGWWxHNTNOGTiucXlos46k0LslULlAS9CK9sssOYwY9Y5It
rsSKrQy8A7LIhC1Iv2JBpbOoJDkBAIOFL86Sok6pkUIGEzEMtCoI/ipGk55rZwnYm81ygAqJzfcM
7A/g9g8Qo/UyAfrMAAJoGNRSsHzTpCrRQWj0UeAbfdOfxwdOPVto28RDLuIk1VY+zoIzenhaliS+
M1lgr7EmhoIZZhW6dtcZ0BHFfDAYBIFxhzbKfM1VUJWbI2AFYcaZTKZ1goZvMkFTr3+ogEcRzsBe
N9vOwgMNYTp9ACo5XRZlvsLXdm6fQJnAWNgj2BMXpGUkO8geJ75C8rkqvTBN0XY77CxQDwUXP5++
P/ty+kkci8tGpY3b+uwKxjzNYmBrsgjAVK1hG10GLVHxJaj7xHsw78QUYM+oN4mvjKsaeBdQ/1zW
9BqmMfNeBqcfTt6cn05++XT68+TT2edTQBDsjAz2aMpoHmtwGFUEwgFcOVeRtq9Bpwc9eHPyyT4I
JomafPcNsBs8GV7LCpi4HMKMxyJcxXcKGDQcU9MR4thpABY8HI3Ea3H49OnLQ4JWbIoNAAOz6zTF
hxNt0SdJtsjDETX+jV36Y1ZS2n+7PPrmShwfi/C3+DYOA/ChmqbMEj+ROH3eFBK6VvBnmKtREMzl
AkTvRqKADp+SXzziDrAk0DLXdvq3PMnMe+ZKdwjSH0PqAThMJrM0VgobTyYhEIE69HygQ8TONUrd
EDoWG7frSKOCn1LCwmbYZYz/9KAYT6kfosEoul1MIxDX1SxWklvR9KHfZII6azIZ6gFBmEliwOFi
NRQK0wR1VpmAX0uchzpsqvIUfyJ81AIkgLi1Qi2Ji6S3TtFtnNZSDZ1JARGHwxYZUdEmivgRXJQh
WOJm6UajNjUNz0AzIF+agxYtW5TDzx74O6CuzCYON3q892KaIab/wTsNwgFczhDVvVItKKwdxcXp
hXj5/HAf3RnYc84tdbzmaKGTrJb24QJWy8gDI8y9jLy4dFmgnsWnR7thriK7Ml1WWOglLuUqv5Vz
wBYZ2Fll8TO9gZ05zGMWwyqCXid/gFWo8Rtj3Ify7EFa0HcA6q0Iill/s/R7HAyQmQJFxBtrIrXe
9bMpLMr8NkFnY7rRL8FWgrJEi2kcm8BZOI/J0CSChgAvOENKrWUI6rCs2WElvBEk2ot5o1gjAneO
mvqKvt5k+Tqb8E74GJXucGRZFwVLMy82aJZgT7wHKwRI5rCxa4jGUMDlFyhb+4A8TB+mC5SlvQUA
AkOvaLvmwDJbPZoi7xpxWIQxeiVIeEuJ/sKtGYK2WoYYDiR6G9kHRksgJJicVXBWNWgmQ1kzzWBg
hyQ+151HvAX1AbSoGIHZHGpo3MjQ7/IIlLM4d5WS0w8t8pcvX5ht1JLiK4jYFCeNLsSCjGVUbMCw
JqATjEfG0RpigzU4twCmVpo1xf4nkRfsjcF6XmjZBj8AdndVVRwdHKzX60hHF/Ly+kAtDr7983ff
/fk568T5nPgHpuNIiw61RQf0Dj3a6HtjgV6blWvxY5L53EiwhpK8MnJFEb8f6mSei6P9kdWfyMWN
mcZ/jSsDCmRiBmUqA20HDUZP1P6T6KUaiCdknW3b4Yj9Em1SrRXzrS70qHLwBMBvmeU1muqGE5R4
BtYNduhzOa2vQzu4ZyPND5gqyunQ8sD+iyvEwOcMw1fGFE9QSxBboMV3SP8zs01M3pHWEEheNFGd
3fOmX4sZ4s4fLu/W13SExswwUcgdKBF+kwcLoG3clRz8aNcW7Z7j2pqPZwiMpQ8M82rHcoiCQ7jg
WoxdqXO4Gj1ekKY1q2ZQMK5qBAUNTuKUqa3BkY0MESR6N2azzwurWwCdWpFDEx8wqwAt3HE61q7N
Co4nhDxwLF7QEwku8lHn3XNe2jpNKaDT4lGPKgzYW2i00znw5dAAGItB+cuAW5ptysfWovAa9ADL
OQaEDLboMBO+cX3Awd6gh506Vn9bb6ZxHwhcpCHHoh4EnVA+5hFKBdJUDP2e21jcErc72E6LQ0xl
lolEWm0Rrrby6BWqnYZpkWSoe51FimZpDl6x1YrESM1731mgfRA+7jNmWgI1GRpyOI2OydvzBDDU
7TB8dl1joMGNwyBGq0SRdUMyLeEfcCsovkHBKKAlQbNgHipl/sT+AJmz89VftrCHJTQyhNt0mxvS
sRgajnm/J5CMOhoDUpABCbvCSK4jq4MUOMxZIE+44bXcKt0EI1IgZ44FITUDuNNLb4ODTyI8ASEJ
Rch3lZKFeCYGsHxtUX2Y7v5DudQEIYZOA3IVdPTi2I1sOFGN41aUw2doP75BZyVFDhw8BZfHDfS7
bG6Y1gZdwFn3FbdFCjQyxWEGIxfVK0MYN5j8p2OnRUMsM4hhKG8g70jHjDQK7HJr0LDgBoy35u2x
9GM3YoF9h2GuDuXqDvZ/YZmoWa5Cipm0YxfuR3NFlzYW2/NkOoA/3gIMRlceJJnq+AVGWf6JQUIP
etgH3ZsshkXmcblOspAUmKbfsb80HTwsKT0jd/CJtlMHMFGMeB68L0FA6OjzAMQJNQHsymWotNvf
BbtzigMLl7sPPLf58ujlVZe4420RHvvpX6rTu6qMFa5WyovGQoGr1TXgqHRhcnG20YeX+nAbtwll
rmAXKT5++iKQEBzXXcebx029YXjE5t45eR+DOui1e8nVmh2xCyCCWhEZ5SB8PEc+HNnHTm7HxB4B
5FEMs2NRDCTNJ/8MnF0LBWPszzcZxtHaKgM/8Pq7byY9kVEXye++GdwzSosYfWI/bHmCdmROKtg1
21LGKbkaTh8KKmYN69g2xYj1OW3/NI9d9ficGi0b++5vgR8DBUPqEnyE5+OGbN2p4sd3p7bC03Zq
B7DObtV89mgRYG+fT3+DHbLSQbXbOEnpXAEmv7+PytVs7jle0a89PEg7FYxDgr79l7p8DtwQcjRh
1J2OdsZOTMC5ZxdsPkWsuqjs6RyC5gjMywtwjz+7ULUFM4z7nI8XDntUkzfjPmfia9Qqfv4QDWSB
eTQY9JF9Kzv+f8zy+b9mkg+cijm5/gOt4SMB/VEzYePB0LTx8GH1L7trdw2wB5inLW7nDrewOzSf
VS6Mc8cqSYmnqLueijWlK1BsFU+KAMqc/b4eOLiM+tD7bV2WfHRNKrCQ5T4ex44FZmoZz6/XxOyJ
gw+yQkxssxnFqp28nrxPjYQ6+mxnEjb7hn45W+YmZiWz26SEvqBwh+GPH386DftNCMZxodPDrcjD
/QaE+wimDTVxwsf0YQo9pss/L1XtrYtPUJMRYCLCmmy99sEPBJs4Qv8a3BMR8g5s+Zgdd+izpZzd
TCSlDiCbYlcnKP4WXyMmNqPAz/9S8YKS2GAms7RGWrHjjdmHizqb0flIJcG/0qnCmDpECQEc/luk
8bUYUuc5hp40N1J06jYutfdZlDkmp4o6mR9cJ3Mhf6/jFLf1crEAXPDwSr+KeHiKQIl3nNPASYtK
zuoyqTZAgljl+uyP0h+chtMNT3ToIcnHPExATIg4Ep9w2vieCTc35DLBAf/EAyeJ+27s4CQrRPQc
3mf5BEedUI7vmJHqnsvT46A9Qg4ABgAU5j8Y6cid/0bSK/eAkdbcJSpqSY+UbqQhJ2cMoQxHGOng
3/TTZ0SXt7Zgeb0dy+vdWF63sbzuxfLax/J6N5auSODC2qCVkYS+wFX7WKM338aNOfEwp/Fsye0w
9xNzPAGiKMwG28gUp0B7kS0+3yMgpLadA2d62OTPJJxUWuYcAtcgkfvxEEtv5k3yutOZsnF0Z56K
cWe35RD5fQ+iiFLFptSd5W0eV3HkycV1mk9BbC264wbAWLTTiThWmt1OphzdbVmqwcV/ff7x4wds
jqAGJr2BuuEiomHBqQyfxuW16kpTs/krgB2ppZ+IQ900wL0HRtZ4lD3+5x1leCDjiDVlKOSiAA+A
srpsMzf3KQxbz3WSlH7OTM6HTcdikFWDZlJbiHRycfHu5PPJgEJ+g/8duAJjaOtLh4uPaWEbdP03
t7mlOPYBodaxrcb4uXPyaN1wxP021oDt+PCtB4cPMdi9YQJ/lv9SSsGSAKEiHfx9DKEevAf6qm1C
hz6GETvJf+7JGjsr9p0je46L4oh+37FDewD/sBP3GBMggHahhmZn0GymWkrfmtcdFHWAPtDX++ot
WHvr1d7J+BS1k+hxAB3K2mbb3T/vnIaNnpLVm9Mfzj6cn725OPn8o+MCoiv38dPBoTj96Yug/BA0
YOwTxZgaUWEmEhgWt9BJzHP4r8bIz7yuOEgMvd6dn+uTmhWWumDuM9qcCJ5zGpOFxkEzjkLbhzr/
CDFK9QbJqSmidB2qOcL90orrWVSu86OpVGmKzmqtt166VszUlNG5dgTSB41dUjAITjGDV5TFXpld
YckngLrOqgcpbaNtYkhKQcFOuoBz/mVOV7xAKXWGJ01nregvQxfX8CpSRZrATu5VaGVJd8P0mIZx
9EN7wM149WlApzuMrBvyrLdigVbrVchz0/1HDaP9XgOGDYO9g3lnktJDKAMbk9tEiI34JCeUd/DV
Lr1eAwULhgd9FS6iYboEZh/D5losE9hAAE8uwfriPgEgtFbCPxA4cqIDMsfsjPDtar7/l1ATxG/9
6689zasy3f+bKGAXJDiVKOwhptv4HWx8IhmJ04/vRyEjR6m54i81lgeAQ0IBUEfaKX+JT9AnQyXT
hc4v8fUBvtB+Ar1udS9lUeru/a5xiBLwRA3Ja3iiDP1CTPeysMc4lVELNFY+WMywgtBNQzCfPfFp
KdNU57ufvTs/Bd8RizFQgvjc7RSG43gJHqHr5DuucGyBwgN2eF0iG5fowlKSxTzymvUGrVHkqLeX
l2HXiQLD3V6dKHAZJ8pFe4jTZlimnCBCVoa1MMvKrN1qgxR22xDFUWaYJSYXJSWw+jwBvExPY94S
wV4JSz1MBJ5PkZOsMhmLaTIDPQoqFxTqGIQEiYv1jMR5ecYx8LxUpgwKHhabMrleVni6AZ0jKsHA
5j+dfDk/+0BlCYcvG6+7hznHtBMYcxLJMaYIYrQDvrhpf8hVk0kfz+pXCAO1D/xpv+LslGMeoNOP
A4v4p/2K69COnZ0gzwAUVF20xQM3AE63PrlpZIFxtftg/LgpgA1mPhiKRWLZi070cOfX5UTbsmVK
KO5jXj7iAGdR2JQ03dlNSWt/9BwXBZ5zzYf9jeBtn2yZzxS63nTebEt+cz8dKcSSWMCo29ofw2SH
dZrq6TjMto1baFurbeyvmRMrddrNMhRlIOLQ7TxymaxfCevmzIFeGnUHmPheo2sksVeVD37NBtrD
8DCxxO7sU0xHKmMhI4CRDKlrf2rwodAigAKh7N+hI7nj0dNDb46ONbh/jlp3gW38ERShzsWlGo+8
BE6EL7+z48ivCC3Uo0cidDyVTGa5zRPDz3qJXuULf469MkBBTBS7Ms6u5ZBhjQ3MZz6xt4RgSdt6
pL5MrvoMizgD5/RuC4d35aL/4MSg1mKETrsbuWmrI5882KC3FGQnwXzwZbwG3V/U1ZBXcss5dG8t
3Xao90PE7ENoqk/fhyGGY34Pt6xPA7iXGhoWeni/bzmF5bUxjqy1j62qptC+0B7srIStWaXoWMYp
TjS+qPUCGoN73Jj8gX2qE4Xs7546MScmZIHy4C5Ib24D3aAVThhwuRJXjiaUDt9U0+h3c3krUzAa
YGSHWO3wm612GEU2nNKbB/bV2F1sLjb9uNGbBrMjU46BnpkqYP2iTFYHiE5vxGcXZg0yuNS/6i1J
nN2Ql/z2r2dj8fbDz/DvG/kRTCkWP47F3wAN8TYvYX/J1bt0rQJWclS8ccxrhRWSBI2OKvgGCnTb
Ljw647GILjHxa0usphSYVVuu+NoTQJEnSBXtjZ9gCifgt6nsanmjxlPsW5SBfok02F7sggUiB7pl
tKxWKdoLJ0rSrObl4Pzs7emHT6dRdYccbn4OnCiKn5CF09FnxCWeh42FfTKr8cmV4zj/KNOix2/W
m05TOIObThHCvqSwG02+UiO2m4u4xMiBKDbzfBZhS2B5rtWr1uBIj5z95b2G3rOyCGs40qdojTeP
j4Ea4te2IhpAQ+qj50Q9CaF4ikVj/Dga9JvisaDQNvx5erOeu5FxXf1DE2xj2sx66He3unDJdNbw
LCcRXsd2GUxBaJrEajWduYWCHzOhb0QBLUfnHHIR12klZAaSS5t8upoCNL1b28cSwqzC5owK3ihM
k67jjXKSkGIlBjjqgKrr8UCGIoawB/8pvmF7gEWHouZaaIBOiNL+KXe6qnq2ZAnmLRFRryfxYJ1k
L918Hk1hHpR3yLPGkYV5otvIGF3LSs+fHwxHly+aTAeKSs+8yt5ZAVbPZZM9UJ3F06dPB+Lf7/d+
GJUozfMbcMsAdq/Xck6vt1huPTm7Wl3P3ryJgB9nS3kJD64oem6f1xmFJnd0pQWR9q+BEeLahJYZ
TfuWXeagXckHzdyCD6y05fglS+jeIwwtSVS2+vooDDsZaSKWBMUQxmqWJCGHKWA9NnmNRXkYZtT8
Iu+A4xMEM8a3eELGW+0lepiUQGu5x6JzLAYEeEC5ZTwaVTVTWRrgObnYaDQnZ1lSNfUkz93DU30X
QGWvM9J8JeI1SoaZR4sYTn2nx6qNh53vZFFvx5LPLt2AY2uW/Po+3IG1QdLyxcJgCg/NIs1yWc6M
OcUVS2ZJ5YAx7RAOd6ZbnMj6REEPSgNQ72QV5lai7ds/2XVxMf1I58j7ZiSdPlTZm7E4OBRnrQTD
KGrGpzCUJaTlW/NlBKN8oLC29gS8scSfdFAViwm8CzzcusY60xdzcP5Gc1sHwKHLoKyCtOzo6Qjn
BjILn5l2y3Ua+KEtOuF2m5RVHacTff/DBB22iT1Y13jaeridlZ7WWwEnPwcPeF+n7oPjYLJskJ6Y
emtKM47FQocoIrfEzK/GKnL08g7ZVwKfAikzn5jCaBNEurTsaitOdc6mo+IR1DNTxbTFMzflM53K
ExfzMeU5mbqHLV60waV9kYV4fSyGL8bi29ZGaFZs8GInQPnJPHoyD32fjLpeHh02dqa78WxB2Ark
5dWjp5smU5pe2Jdzfn9fnXSIG8AVyM4ikfP9JwqxY5y/FqqG0sxrO6fQjLEkfc9mPelq7KZGhUrR
puDVrxuF4qgW43/aQUyZt9YDXBGLQssWyFbxm8STVvKfvbcNEwM1ev7Koucy6Tucwm94Wwq81wR1
HZ2th5Y6rd6C7dmT69pJPoJqGjYcf69H9ShRaueId1rh8WQjcS7rP4KHQ7pZhpjmWetY+F/JPJy0
v+1wsYPld9/swtNVML1lEj0Lurt2gZe6XbDQLLf59Ie6PEbp6/pVAuNAaUQHvD5z+SP5a0eYD8y3
uuQ2L3iF1yvSWS/allS6/gfvSfkeLXQIaBNO6VmwFuCS1As8mr2l2yJPFKWR4aUv3xy+GJtaWwak
J/AyevlMX6pI3cx1Ar6zOtabIHip+x1G/+YASyq/t33V2RbQtI5btyv5g4UUjxpFE0uHxnLcX1nR
rFks8BbChpjspNorNd6D2zAFh8FcJ5qD5wM7u6gPXVdjNNK7TbVtEeCtwUP72SY5D+raKFJEepew
bVOeuxTno0VB9+q3ILgXR85fxvwGfaq6OLKxKmNT8Cxx6OZH4qe66a3kYnuCxrW6CXdNn/vvmrtu
EdiZm/SAztz9ik2XBrrvdivaRwOOE2hCPKjooNH4/cbEtQNjnZXSH/PWHyS/2wlnusWs3AfG5MBg
BJ3YU2NvzP4qnrnfMcVqn684dgt0e52N1rQ7NqPN8Q/xFDidBJ/bmn3KEZprDuSNB91ZN+Gs04m8
vlaTGO9LnNBulTKkOtsQs/95T9fdyVhtzLYFrwECEIabdC6rm64OjAG6ku9t5gQj574XQUNTGq6T
16uSOZsEvUcCcBGHHqm/CW1zYu4glRgxVnVZlLCtHOjbfTnzpS9ZuAFqImGrWN0Y1E2Psb7slRQr
pVuZol4OeLbSZoAIbMQ7pmEyse+AV543FxckY8sMMqtXsoyr5tIe/4w9Ea+dEaiMGxfXiXM1Utni
EhexxPKGgxRGmuz3Z7BD83anO24qGFlt93B2oh46dvqYSxAcY2S4OLmzF/a5F0XN6bJo1zu0zRqu
s5cUwTKY2+dIR+qgE7/VN2Lxra0cEkf/0uEfkHe3ltHP67bqjL1bi4bzzFUI3SuQsAafjHPfzYYd
DujeYdjaodrxfX1hGaXjYW5pbKmoffJehdOMNmpCMZiCeU8oxk+zf2QoxoP/wFCMvocSDI3GR+uB
3sT7e2I2rB7cSx0bRoA+EyASHgm3rgQ0pnLoprEXuUruBvaKZtaVTm2cMQ/Ikd3bvggEX96o3Jxf
73K1XaEYX7ro8Q/nH9+cnBMtJhcnb//z5AdKc8Jzh5atenCsKsv3mdr7XkK1G7fSqSl9gzfY9ty5
ylVBGkLnfedUvwdCfwVY34K2FZn7eluHTiVNtxMgvnvaLajbVHYv5I5fpqs23ISUVuZzoJ9ymqr5
5Zz1m0fmyIvFoTnSMu+bUwgto50g7baFcxJGu+pE+6v6Xs0tAeSRTVumFcDDB+Qve/ZgalBshJsd
lPb/OINyrbF+z9xJA1I4k87diHQtIoOq/P9DRwnKLsa9HTuKY3vbNbXjcxZlr3HHQ9SZjAxBvAK6
QXd+rrDPZbqFCkHACk/f/MeIGP2nTybtOf4TJS73qVR3H5XNlf2Fa6ad278meFpf2Ru0FKf88Hkl
NF7UqXsCb/t0OpDTR8c6+cKpDQHNdwB0bsRTAXujv8QKcboRIWwctUuG6aZER339nYM82k0He0Or
52J/WyGnW8goxIvtDeetWknd45B7qHt6qNqUyzkWGPMet1VoitcEmc8FBV2Z5TkfeBitt/3w9fby
xZGN0iO/42tHkVB+1sAx7JdOfuPOaxqd7sQs5ZgS4HCv5tT36hZXDlT2CbbtbTpFHlv2PyZhgCEN
vPf9ITPTw7vMftDG1LLeEUxJDJ+oEU3LKYvRuNsno+50G7XVBcIlPg8A0lGBAAvBdHSjk3K54bzp
4XO9G5zWdMGte1QTOlJB6Vc+R3AP4/s1+LW7U2nug7oziqY/N2hzoF5yEG72HbjVyAuFbDcJ7ak3
fLDFBeAq5/7+Lx7Qv5sYaLsf7vKrbauXvZV17MtiLimm2LRIZB5HYGRAbw5JW2MBghF0vNiloaPL
UM3ckC/Q8aP8VLy+mjYY5MxOtAdgjULwf2RtvCc=
""")

##file ez_setup.py
EZ_SETUP_PY = convert("""
eJzNWmmP20YS/a5fwSgYSIJlDu9DhrzIJg5gIMgGuYCFPavpc8SYIhWS8li7yH/f181DJDWcJIt8
WAbOzJDN6qpXVa+qWvr8s+O52ufZbD6f/z3Pq7IqyNEoRXU6VnmelkaSlRVJU1IlWDR7K41zfjIe
SVYZVW6cSjFcq54WxpGwD+RBLMr6oXk8r41fTmWFBSw9cWFU+6ScySQV6pVqDyHkIAyeFIJVeXE2
HpNqbyTV2iAZNwjn+gW1oVpb5Ucjl/VOrfzNZjYzcMkiPxji3zt930gOx7yolJa7i5Z63fDWcnVl
WSF+PUEdgxjlUbBEJsz4KIoSIKi9L6+u1e9YxfPHLM0Jnx2SosiLtZEXGh2SGSStRJGRSnSLLpau
9aYMq3hulLlBz0Z5Oh7Tc5I9zJSx5Hgs8mORqNfzo3KCxuH+fmzB/b05m/2oYNK4Mr2xkiiM4oTf
S2UKK5KjNq/xqtby+FAQ3vejqYJh1oBXnsvZV2++/uKnb37c/fzm+x/e/uNbY2vMLTNgtj3vHv30
/TcKV/VoX1XHze3t8XxMzDq4zLx4uG2Cory9KW/xX7fb7dy4UbuYDb7vNu7dbHbg/o6TikDgf7TH
Fpc3XmJzar88nh3TNcXDw2JjLKLIcRiRsWU7vsUjL6JxHNBQOj4LRMDIYv2MFK+VQsOYRMSzXOH5
liMpjXwhXGnHnh26PqMTUpyhLn7gh6Ef84gEPJLM86zQIjG3Qid0eBw/L6XTxYMBJOJ2EHOHiiCw
JXEdEgjfEZ6MnCmL3KEulLo2syQL3TgmgeuHcRz6jPBY+sQK7OhZKZ0ubkQihrs8EIw7juOF0g5j
GXISBLEkbEKKN9QlcCzPJ44nuCdsQVkYSmG5MSGeCGQo/GelXHBh1CF25EOPiBMmJXW4DX0sl7rU
Zt7TUtgoXqgrHer7bswD+DWUoUd4GNsOBJHYiiYsYuN4gT1ccCAZhNzhjpTC9iwrdgNPOsSb8DSz
raEyDHA4hPrcJZbjB54fwD/MdiPLIqEVW8+L6bTxQ44X4aOYRlYYOsyPie+SyHNd4nM+iUwtxm/F
cOEFhEXAMg5ZFPt+6AhfRD7CUdCIhc+LCTptIoFMIkJaAQBymAg824M0B0YC8Alvg1SG2DiUCIIc
tl2O95FGTiRCSnzqE2jExfNiLp7igRvLmFoQ5jHP8eLQcj0umCOYxZxJT9lDbAKPxZ50qQxJiCh0
BYtcYVEH7g69mDrPi+mwoZLEjm1ZlMNNHDkBSYJzF44PPCsKJsSMeEZaVuBRGRDi0JBbUAvIeghs
K7JD5kw5asQzgR3YsSMEc33phQJeswPGA2I7kOqEU1JGPCPtCAQF8uUSoUIcP2YxpEibhzSM5ARb
sRHPCEvw0Asih8VxRCUNgXRkIXot+Dy0p5ztDp1EqJB2IDmHYb7v217k2SwEf/E4igN/SsqIrahF
Y9u1CSPUdSyAAZ4LpecxH0QR2vJZKZ1FCBKJPQPuSSpdZBSVsRcwC1CB9cRUwHhDiyLF1iB+12Gc
xix0KJMe6MsJpBMROcVW/tAiIWLJIwvqICERsdIV4HQ/BGHwyA6mPO0PLSISXMUlqoodWrYQADdE
cfIpQ8EjwRTL+CMfRdyVAQjBY4yQKLQ9BA53Q8oYd7nPJ6QEQ4uQMBGqfGTbASpRFHmhAxGomL4X
I7WniDMYVTfmB0T6IQW+6B6QDYEFQzzPRYL5ZIobgqFF1JERCX0HxR60S10UaQuu5sKXaCV8d0JK
OKI7Cz6SMeHMJYHtC9+2faQhWooIFDgZL+GoEpBIxr6HKsDB5ZakQcikLR24AY+cqQwIhxZ5qLEE
fCvRMiABPdezbVtyEbk2/oVTukSjbshSvZATA5GYo36oEASBR66lGivreSmdRYwSNwI3oOfwIpdZ
KmYRbQCbobJMloFoaJEdOnYIkoOjY85s3/Jji/gRdQXyPPanPB0PLYLuzLPQzNgKYerFgfCYpMKK
YCuzpjwdj5gBQYbGDrXVjSIegJ2IEFYA8mKB6031d42UziIp4FpX+MQOqe0wuIn5nk1D1F5UfjFV
SeJhPWIEaWNLxZrEERzEZMcuKltI/dhBjwMpv816EwHGm3JWFedNPXDtSblPE9rOW+jdZ+ITExg1
3uo7b9RI1KzFw/66GRfS2H0kaYJuX+xwawmddhnmwbWhBoDVRhuQSKO9r2bGdjyoH6qLJ5gtKowL
SoR+0dyLT/VdzHftMshpVn627aS8a0XfXeSpC3MXpsHXr9V0UlZcFJjrloMV6porkxoLmvnwBlMY
wRjGPzOM5Xd5WSY07Y1/GOnw9+Fvq/mVsJvOzMGj1eAvpY/4lFRLp75fwLlFpuGqAR0Nh3pRM15t
R8PculNrR0kptr2Bbo1JcYdRdZuXJjsV+K0Opu4FLlJy3tr+rHESxsYvTlV+AA4M0+UZo2jGbzuz
eycFaq4/kA/wJYbnj4CKKIAAnjLtSKp9Pc7fN0rfG+U+P6VcTbOkxrovrZ3Ms9OBisKo9qQyMAh3
grUsNQFnCl1DYurtlDplXL8ijPsBEPeGGmmXj/uE7dvdBbRWRxO1PGNxu1iZULJG6V5tqeT0jjH2
ohgckDwmmLnpJRIEXyMi6wDXKmc58EgLQfj5oj72eCt76mnY9XbN2YQWUzVaamlUaFUaQPSJBcsz
XtbYtGocCQJFgQpEVFolVQLXZQ+984za4439eSb0eUJ9NsJrvQBqnioMnzwfUVo2hw2iEabPcor8
hJ1ErUqdZ8Q4iLIkD6I+4Lgk3f29jpeCJKUwfjiXlTi8+aTwympHZAapcK8+2SBUUYsyXoWgMqY+
9TDbCNU/H0m5q1kI9m+NxfHDw64QZX4qmCgXimHU9oecn1JRqlOSHoGOH9c5gazjiIMGtuXqwiQq
5LaXpOnlZYPYKAXbtFuPEu3CAW2SmEBWFNXSWqtNeiTXEHW306v+6Q5tj/l2jWN2mpi3SkbtIBD7
WNYAIP3wCYbvXmoJqQ9I8+h6h4Foswmu5fyi8evt/EUD1epVI7uvwlDAz/XKL/NMpgmrAM2mz/59
z/9Ztp//uL9E/0S8L19vb8pVl8ttDuujzPfZkPDnjGSLSqVUlyLgDHV8p3OkOa5T2XLKMoSyaXyX
CkRIu/xKnsohlcogIAFbWg1lUpQA4lSqdFhAwrl1vfHyp57yC3Mk7332Plt+eSoKSAOd1wJuilHd
WqFqXWJZmKR4KN9Zd8/XrCd991WCwEzoSdXRb/Pq6xzs3AsUUpazJtvS4ZvrfkK+G6XznXrlc4Ci
CT//MKiZ/RCti+dTmfpXV1CVz8i4Qen86ok6qTOTXHjeSHNWdxmaEWsbkqo+9NVdw/9p3axZVx3r
t3Xz98qmuqd2va6ZNZXfX8rgRKnL6wLX1jdVJ1h1IunFiKZuDGtD+6lBgfJBHUTWHvGY1kHbtqBb
o8dPL29KtNM3peqm5/1cGJ1q14EPuf1yoDAzXgy7vpJ8FNB+iy675vlf8iRbtlWhXVqLKwumxOnW
91sU6LZbVuzTvo68K6tyWYtdbVQyfPExT1QAHQVRJbBVp+ySbUDR6tKhyCFIoVG2KKX5w2CV6q+V
X4bvqgsrzUdSZEuF88u/7qo/9Gi4siHn8qkov9EhoT4MWYqPIlN/wJwjlJ3tRXpUrdzbOtp67UQX
Kug3VPyrj2uWCooZWH5tgKpm6tYB6ZwJAIlXkIeqmQXpikdFsQQTalnqt/u0rknZnDVbgo2btuWy
I1TmbTSbs9kSjCg2CmEt5kDYXnVQPBd1rdnDvVCiesyLD82ma+NYF4ycVqT5qE0xhWaJG5CpYhEg
wHQjrhdA8iUTm8wpRFOA+gaYq7/SiwiK9VXI9Ej3qkfSUbZW2XT1GpoEHaxVoobFphdKhTi+qn8s
R+3UMDpbGtalrpzrLUalTKdcww8mfuZHkS2vln1ufI8+/vaxSCqQD3wMfHUHDQ7/sFaf9j0q76kO
gBUqDUGNLC+Kkw6OVIyEab/3w0M11pXQ61tObK/mk7OpuRoGmGrGWK6GGtcsoq2puWI9f6RzwIkH
prajnqy7lzDfqTlvM6YAbLDRu7A0L8VydUURZbXRQvvPm2rWkhYUTNUvLW3N/sil6vcBkb5ED/Jx
PVWxLzX37XOfg+oa+wbdUrOqLRBP9cejz5efa47reaDj6iuJlzXPzwx6+Lauu6zhZDAYDLTPVGr0
xgGWHw4w1By0he0JDWlmrPZqfKQhTlELNM6rF+oA5W6lw/RRLAod1sJQZfx3Q0VZqnAe1Sql9nUN
waJThqHuw7IzS6TlsMHvmbbbNWjtdsYWU55lWqa9+NNd/z9B8Jpc1ahLyzwVyNWJabft41FM6l79
qkcvxCH/qPlWe6L+GoMealE5KlBv+ju8O2q+J7vsJql+HTYrvWGq3+1cz3d/YEbDz2ea+dEgtpmO
9v85JJ9Ls07w70q5iuan8q5Nt7vhGK7BtlYIfFilqj8cx3SkqCdPR6ja5S8CoFNfa37BZbCldqAO
8/kPV23RfN0yyhwk+KALUaFOdBGEaJIuAT1/Qt5i+T3aqXn7hRvzeB4OlPP6qzTX3zYxV4vmpPLY
1ad2hCkv9PyTfmqoFKGnJK1e1ke/EPmgJsWzYuR+FBfN/KN6rfaouBN7AUT33JfuWv2pViwvXbUW
0tZCXTQXBV1cnnUnx+rdu+bUWbZF9cmTZ9kVu3oErEv0u7n646bY4N8aXIHxoek064as3chE8T2U
y9Vd97JZwuKudB7VUDGf15NCXaT7wMADGCGrdmLQXxHatnfNB1HVSavuL/uT9E53DLtdE/UdJI2M
taFhedW0RC0Ar8bGHkiFaXALPc1SkILtl/P3Wf8rPu+z5bt//Xb3YvXbXLcnq/4Yo9/ucdETjI1C
rr9klRpCscBn8+skbRmxVhX/f7fRgk3dei/t1R3GMA3kC/20fojRFY82d0+bv3hsYkI27VGneg+A
GcxocdxuF7udStjdbtF9sJEqiVBT5/BrR5fD9u939h3eefkSYNWp0itfvdzpljubu6fqouaIi0y1
qL7+C1AkCcw=
""")

##file distribute_from_egg.py
DISTRIBUTE_FROM_EGG_PY = convert("""
eJw9j8tqAzEMRfcG/4MgmxQyptkGusonZBmGoGTUGYFfWPKE6dfXTkM3gqt7rh47OKP3NMF3SQFW
LlrRU1zhybpAxoKBlIqcrNnBdRjQP3GTocYfzmNrrCPQPN9iwzpxSQfQhWBi0cL3qtRtYIG/4Mv0
KApY5hooqrOGQ05FQTaxptF9Fnx16Rq0XofjaE1XGXVxHIWK7j8P8EY/rHndLqQ1a0pe3COFgHFy
hLLdWkDbi/DeEpCjNb3u/zccT2Ob8gtnwVyI
""")

##file distribute_setup.py
DISTRIBUTE_SETUP_PY = convert("""
eJztPGtz2ziS3/UrcHK5SOUkxs7MzV25TlOVmTizrs0mKdvZ/ZC4aIiEJI75GpC0ov311403SEp2
LrMfruq8O7ZENBqNfncDzMm/1ft2W5WT6XT6S1W1TctpTdIM/marrmUkK5uW5jltMwCaXK3JvurI
jpYtaSvSNYw0rO3qtqryBmBxlJOaJg90w4JGDkb1fk5+75oWAJK8Sxlpt1kzWWc5oocvgIQWDFbl
LGkrvie7rN2SrJ0TWqaEpqmYgAsibFvVpFrLlTT+i4vJhMDPmleFQ30sxklW1BVvkdrYUivg/Ufh
bLBDzv7ogCxCSVOzJFtnCXlkvAFmIA126hw/A1Ra7cq8oumkyDiv+JxUXHCJloTmLeMlBZ5qILvj
uVg0Aai0Ik1FVnvSdHWd77NyM8FN07rmVc0znF7VKAzBj/v7/g7u76PJ5BbZJfibiIURIyO8g88N
biXhWS22p6QrqKw3nKauPCNUioliXtXoT822a7PcfNubgTYrmP68LgvaJlszxIoa6THfKXe/wo5q
yhs2mRgB4hqNllxebSaTlu8vrJCbDJVTDn+6ubyOb65uLyfsa8JgZ1fi+SVKQE4xEGRJ3lclc7Dp
fXQr4HDCmkZqUsrWJJa2ESdFGr6gfNPM5BT8wa+ALIT9R+wrS7qWrnI2n5F/F0MGjgM7eemgjxJg
eCiwkeWSnE0OEn0CdgCyAcmBkFOyBiFJgsir6Ic/lcgT8kdXtaBr+LgrWNkC69ewfAmqasHgEWKq
wRsAMQWSHwDMD68Cu6QmCxEy3ObMH1N4Avgf2D6MD4cdtgXT02YakFMEHMApmP6Q2vRnS4FgHXxQ
KzZ3felUTdTUFIwyhE8f43+8vrqdkx7TyAtXZm8u377+9O42/vvl9c3Vh/ew3vQs+in64cepGfp0
/Q4fb9u2vnj5st7XWSRFFVV881L5yOZlA34sYS/Tl9ZtvZxObi5vP328/fDh3U389vVfL9/0FkrO
z6cTF+jjX3+Lr96//YDj0+mXyd9YS1Pa0sXfpbe6IOfR2eQ9uNkLx8InZvS0mdx0RUHBKshX+Jn8
pSrYogYKxffJ6w4o5+7nBStolssn77KElY0CfcOkfxF48QEQBBI8tKPJZCLUWLmiEFzDCv7OtW+K
ke3LcDbTRsG+QoxKhLaKcCDhxWBb1OBSgQfa30TFQ4qfwbPjOPiRaEd5GQaXFgkoxWkTzNVkCVjl
abxLARHow4a1yS5VGIzbEFBgzFuYE7pTBRQVREgnF1U1K/W2LEys9qH27E2OkrxqGIYja6GbShGL
mzaBwwCAg5FbB6Jq2m6j3wFeETbHhzmol0Pr57O72XAjEosdsAx7X+3IruIPLsc0tEOlEhqGrSGO
KzNI3hhlD2aufymr1vNogY7wsFygkMPHF65y9DyMXe8GdBgyB1huBy6N7HgFH9OOa9Vxc5vIoaOH
hTEBzdAzkwJcOFgFoavqkfUnoXJmbVJBGNWu+5UHoPyNfLjOSlh9TJ+k+lncMuRGvGg5Y0bblOGs
ugzA2WYTwn9zYuynrWIE+3+z+T9gNkKGIv6WBKQ4gugXA+HYDsJaQUh5W04dMqPFH/h7hfEG1UY8
WuA3+MUdRH+Kksr9Sb3XusdZ0+Wtr1pAiARWTkDLAwyqaRsxbGngNIOc+uqDSJbC4Neqy1MxS/BR
Wutmg9apbCSFLamkO1T5+9yk4fGKNkxv23mcspzu1arI6L6SKPjABu7FabOo96dpBP9Hzo6mNvBz
SiwVmGaoLxAD1xVo2MjD87vZ89mjjAYINntxSoQD+z9Ea+/nAJes1j3hjgSgyCKRfPDAjLfh2ZxY
+at83C/UnKpkpctUnTLEoiBYCsOR8u4VRWrHy17S1uPA0kncRrkhd7BEA+j4CBOW5/8xB+HEa/rA
lre8Y8b3FlQ4gKaDSnIn0nmho3TVVDmaMfJiYpdwNA1A8G/ocm9Hm1hyiaGvDeqHTQwmJfLIRqTV
yN+iSrucNVjafTG7CSxX+oBDP+19cUTjrecDSOXc0oa2LQ89QDCUOHWi/mhZgLMVB8frAjHkl+x9
EOUcbDVlIA4VWmamjM7f4y0OM89jRqT6CuHUsuTn5RTqMrXebISw/j58jCqV/7Uq13mWtP7iDPRE
1jOJ8CfhDDxKX3SuXg25j9MhFEIWFO04FN/hAGJ6K3y72FjqtkmcdlL48/IUiqisEaKmj1BCiOrq
Szkd4sPuT0LLoMVEShk7YN5tsbMhWkKqkwGfeFdifInIx5yBgEbx6W4HJUXFkdQE00JN6DrjTTsH
4wQ0o9MDQLzXTocsPjn7CqIR+C/llzL8teMcVsn3EjE55TNA7kUAFmEWi5nFUJml0LI2fOWPsbwZ
sRDQQdIzOsfCP/c8xR1OwdgselHVw6EC+1vs4VlR5JDNjOq1yXZg1fdV+7bqyvS7zfZJMsdIHKRC
xxxWnHBGW9b3VzFuTligybJExDoSqL83bImfkdilQpZyxFCkv7FtSWOvIrSa5icYX14lol4SrVnF
+ayV3caSFkxmjfeK9nvICkVytsIW6iPNMw+7Nr2yK1aMg0lTYcvGLQhc2LIUWbFo45jeKaiBmMLI
vcePe4KNlxCcRLLVq7MylZET+8qUBC+DWUTuJU/ucUWvOAAHwzjTWaSp5PQqLI3kHgUHzXS1B9EV
TqoyFf3ZmmKsX7E1+htsxSZtR3PbJRb7a7HUaiMthn9JzuCFIyHUjkMlvhKBiGFrXvXIeY5118Qx
x9Fw6aB4NTa33fwzRnXAfpSXH0dYp23+iR5QSV824rmXrqIgIRhqLDIFpI8MWHogC9egKsHkCaKD
fal+r2OuvdRZop1dIM9fP1YZanWNppsacmySM4jqpn4x1iOcfDOd45Z8ny2JUlwKB8Mn5JrR9KUI
rgQjDORnQDpZgck9zPFUYIdKiOFQ+hbQ5KTiHNyFsL4eMtit0GptLxmez7RMwGsV1j/YKcQMgSeg
DzTtJVWSjYJoyaw5me5W0wGQygsQmR0bOE0lCVhrJMcAAnQN34MH/CPxDhZ14W07V0gY9pILS1Ay
1tUgOOwG3Neq+hquuzJBd6a8oBh2x0XTd05evHjYzY5kxvJIwtYoarq2jDfatdzI58eS5j4s5s1Q
ao8lzEjtY1bJBtag+e/+1LRpBgP9lSJcByQ9fG4WeQYOAwuYDs+r8XRIlC9YKD0jtbET3lIAeHZO
3593WIZKebRGeKJ/Up3VMkO6jzNoVASjad04pKv1rt5qTRdkxegdQjSEOTgM8AFla4P+P0R0o8lD
Vwt/sZa5NSvlliC265C01k4AMc1UhAAXCg4vVmgBYu16kLVnncCm4YSlJsmy7gS8HyLZa66OtMNe
+xBuI1axw6qJnfURobFKiPQESDQxasTCTdiNeXsFC9wFY2FUOTzN0/EkcT3moYTSTxzxwHqu23FG
jNfCM3LNt1FpfreAFHFHhKRpGXBNUlCynY76+BQieBB9ePcmOm3wDA/PhyP8NWgrXyM6GTgxaxLt
TLlDjVH1l7Fwxq/h2KgiXz+0tBbVIyTiYHSx2/EP65wmbAtmxHSXvJchZA32OYdgPvGfygeIsd5h
AuR0ahPO3MMKusaaxvNsmOnq+xFOE3qcFKBaHbdH6m+Ic+dut+cF9iMXWHj0A4lefOCHV6AnDy5b
1n7pZTlg+6+iOnDvELjr9hgw6SnB36pHVAGWM3kAXXUtZtPolHZ0b01WV1D9TNBhzpxIy1HE9+Sp
5jt8sEFCGR4QHXuw0pq8yDSYJN2smjEnI6ezqqeu+DmIGZYXYAe07+HmxKdmVJVOAPOO5KwNGoJq
b3x6n59GzRS/UdNCtz047zUW1eEB3rvAjw73NIZj8lAw3llfv4etQHp1tOtqBliGucKYVoJPlocC
wFZNrOLEgRZ9cGNvNaVOAyLo7cR354c8Td+5H4Izrp6uIVE3J+JIgOKKEwARxNzfMT1xYySW+VgI
AQY8kAOPXhRARVytfg/Nceos0o30GopNqOhkZHyqgeH5NkX4t8zxXK5LLyjlSJ32lBseEbfmju5Z
DF2QYNX+UTAJjE4FqvDZZzKy2LQbVaHcsSN1JNRYPwgLfPG0Ljx0NWIuafsGt9cjZeABNS+HLnDU
90jwI56n78N/RfnLQD6Y5edOJlcx/tIkWSqlvywfM16VaGy9vN4turEc3kJ5R2rGi6xp9M04WUaf
Ygf0IatroGl6ZBtD+lRuN+rEBcDhPE+KqzWJ3WFxOXoSwYSgnxf12NluHalaDqrHT6WpHhlOI7Cv
M0/v7ykz7/m7Z7mTycyvWUwEttnliYprEA6TB9TqDL+N1QoHbUVm85e//bZASWI8A6nKz99gK9kg
Gz8a9A8FqOcGeaunTqA/ULgA8cWD4Zv/6CgrZk94mSc5d8yi/zTTcljhlVBKW8arKDVoL8yIdqwJ
r4PQ+ots1x6MrSNnkAqz6EnHNWfr7Guoo44NdCbiijCljl8p3zxe9PyRTcbVZUYN+Fl/gJCdsq9O
DIda6/zizmR1YniuLz2ysisYp/I6pNsjQlB5nVjmf4sFh93KGyFyG/1yAbYBOCJYlbcN9tNRj5cY
1CSekQZUW9VKOGJmnWdtGOA6y2D2edE7h3SYoBnoLqZw9Q/DJFVYqEoqRg+Xc1BOeYfzZ8mf8V6Z
R27zWUAid4d0fiutlkpgb9cwHohTFHs5WR2LYsd6tDc1toqZPWIdUisH6tpX+JuEisNT54xVX08d
M+CD1wCO9eJOyI4FYFUJkDCSdDj5Nqikc8MprZhkSsNYgYHdPQoetn3E1x2ajF+8qDtYyIbhhpxw
hJkyTN41EWaR/hm3j/FaHnRjehKJy+u96okzEepxfCnctq+zXqpzu6/ZgF/YjHXOyl5/vPpXEmyp
s0VqfxlQT1813Xtu7osgbskk2wbjgjohKWuZuk+I8RzvIJigiHqb9jNsc/647JMX6aG+drsvqDhF
mVwadF03a0ZWUbwQpynSN6J6Ct+YfRXE1rx6zFKWyndVsrWCd9+KaZzWSKquIhZze5qjG61uPeSH
kjHKxqWgsAFD532CAZE8BBq7hDv0bfJ+PtCyherocAXlZWZgo1KOjXuRUW1pZBMRK1MVRMR9uQOb
KhfynqMVnkcHWvvhLt+oVPVkRRrgGPO3I00f5yrsYZIOJVEjpBzPqRSJ4aGUFHXO75Z8Q1p6MC89
0lvv8cafN+yuu7phzizRrMXBuvSQ4pDb8f4l64vWLwi+V55DeiEmFTUQyZxDgZx2ZbK1mZ190g+e
12rE2zhGO1mWinfIJIToSeiXjCRUndWkoPwBbzJUhIrjZ2onrLqNKp6K9BzfaQkWiX8RHhIJvFaU
s4VqTSzYV/GaGSTQi4KWEMPT4M4geXUICWdJxTWkes9HJJwXP9xhwiIpAFcyNvDKCaV6+OzO9EGw
Xegms5/9N2vuILnS0yYah7jzNPrSlBGJcxG8YflanhgspxHU+QXDuxjNEqOVPepSl9fF2bqCkAe3
4l4FBxFKeeHXRF7b0ne39f7sHRH09vjKX7UrsZIvqhRfDpSRBc84BIDbk7CHoBpJBuotOn2gSGkT
kXvcQGDu2uCbeoB0zQQhg6vrQKjiAHyEyWpHAfp4mQTTXBBR4JuX4v4N8FOQLFqfGg+eLSj7gOi0
2pMNaxWucOZfSlGJX1LVe/c7VH1QW6h7lpKh8gq/BlCMt5cxXQ6APtyZjEOLZZBp6AGM+vl6Yuoc
WEl4WohVCsQr09Ww6vz3PN6JJsyjR90RauiaoVRZ76aEhYxoDeVuGqo1fCep6VoKbkX46ygg3tHD
XtGPP/6XTIuSrAD5ifoMCDz7z7MzJ/vL15GSvUYqtd+kK9cM3QEjDbLfpdm1b7eZSf6bhK/m5EeH
RWhkOJ/xEDCczxHPq9loXZIUtYCJsCUhASN7LtfnGyINJeZxAC6pD8dOXQaIHth+qTUwwhsUoL9I
c4AEBDNMxAU2eSNbMwiSQnF5BnAZEzZmi7or5IFZYp95Pa1zxj0ixfnnaBNFS9xn0OA6gpBysgXi
rIwV3tkQsBPnqs8ATLawsyOAuvnqmOz/4iqxVFGcnAP3cyi4z4fFtrio3Svkx65+CGRxutqEoIRT
5VvwlUW8RMZ670G5L4aF6k1pGwLE31/MSyL2bVfwpoF6uVbHLGK6NZV+e8gUY6o89r2js7L0aooZ
iooIK35Nn+elDhjjT4cytKnsHui71g35qF8L/glDNOSjjPeuZ8lL8Tf7pmXFJcbWcydpcgjXTk03
KLymggtomrVgWpLZPS5/xBEZS+WhE0Sakjkdp8YDF4jELUb1Lnj0QUAJNFy5AgkU0TSNJQ5b72qC
8WJr0y4Dl9nwkIo7PcugabH114IrEJBr2uWqPLd3Z7csr5c6PUIbF8wWL5wruZPwGOtnwXOo1Rfz
FnjX0ZDt3YAMMJNp6SPly+mn63dTS6KmfPTur6Rf/3MDmNTgjVgRmNXN1speCxxXbLUDJai5ztzU
jlyh60S2Av6onMMYFcUu6qYEjqeuGmnxCw0qKDjGAzedrUZdHft3CoTPvqTNXkFpldL/TsLSV1PZ
/zn6ipR/wVrbr/fUM4zhy8vHvBF4rExcM8RaLRbtwDhGPsSxepHeZMCCOzDhfwBqDMd7
""")

##file activate.sh
ACTIVATE_SH = convert("""
eJytVVFvokAQfudXTLEPtTlLeo9tvMSmJpq02hSvl7u2wRUG2QR2DSxSe7n/frOACEVNLlceRHa+
nfl25pvZDswCnoDPQ4QoTRQsENIEPci4CsBMZBq7CAsuLOYqvmYKTTj3YxnBgiXBudGBjUzBZUJI
BXEqgCvweIyuCjeG4eF2F5x14bcB9KQiQQWrjSddI1/oQIx6SYYeoFjzWIoIhYI1izlbhJjkKO7D
M/QEmKfO9O7WeRo/zr4P7pyHwWxkwitcgwpQ5Ej96OX+PmiFwLeVjFUOrNYKaq1Nud3nR2n8nI2m
k9H0friPTGVsUdptaxGrTEfpNVFEskxpXtUkkCkl1UNF9cgLBkx48J4EXyALuBtAwNYIjF5kcmUU
abMKmMq1ULoiRbgsDEkTSsKSGFCJ6Z8vY/2xYiSacmtyAfCDdCNTVZoVF8vSTQOoEwSnOrngBkws
MYGMBMg8/bMBLSYKS7pYEXP0PqT+ZmBT0Xuy+Pplj5yn4aM9nk72JD8/Wi+Gr98sD9eWSMOwkapD
BbUv91XSvmyVkICt2tmXR4tWmrcUCsjWOpw87YidEC8i0gdTSOFhouJUNxR+4NYBG0MftoCTD9F7
2rTtxG3oPwY1b2HncYwhrlmj6Wq924xtGDWqfdNxap+OYxplEurnMVo9RWks+rH8qKEtx7kZT5zJ
4H7oOFclrN6uFe+d+nW2aIUsSgs/42EIPuOhXq+jEo3S6tX6w2ilNkDnIpHCWdEQhFgwj9pkk7FN
l/y5eQvRSIQ5+TrL05lewxWpt/Lbhes5cJF3mLET1MGhcKCF+40tNWnUulxrpojwDo2sObdje3Bz
N3QeHqf3D7OjEXMVV8LN3ZlvuzoWHqiUcNKHtwNd0IbvPGKYYM31nPKCgkUILw3KL+Y8l7aO1ArS
Ad37nIU0fCj5NE5gQCuC5sOSu+UdI2NeXg/lFkQIlFpdWVaWZRfvqGiirC9o6liJ9FXGYrSY9mI1
D/Ncozgn13vJvsznr7DnkJWXsyMH7e42ljdJ+aqNDF1bFnKWFLdj31xtaJYK6EXFgqmV/ymD/ROG
+n8O9H8f5vsGOWXsL1+1k3g=
""")

##file activate.fish
ACTIVATE_FISH = convert("""
eJyVVWFv2jAQ/c6vuBoqQVWC9nVSNVGVCaS2VC2rNLWVZZILWAs2s52wVvvxsyEJDrjbmgpK7PP5
3bt3d22YLbmGlGcIq1wbmCPkGhPYcLMEEsGciwGLDS+YwSjlekngLFVyBe73GXSXxqw/DwbuTS8x
yyKpFr1WG15lDjETQhpQuQBuIOEKY5O9tlppLqxHKSDByjVAPwEy+mXtCq5MzjIUBTCRgEKTKwFG
gpBqxTLYXgN2myspVigMaYF92tZSowGZJf4mFExxNs9Qb614CgZtmH0BpEOn11f0cXI/+za8pnfD
2ZjA1sg9zlV/8QvcMhxbNu0QwgYokn/d+n02nt6Opzcjcnx1vXcIoN74O4ymWQXmHURfJw9jenc/
vbmb0enj6P5+cuVhqlKm3S0u2XRtRbA2QQAhV7VhBF0rsgUX9Ur1rBUXJgVSy8O751k8mzY5OrKH
RW3eaQhYGTr8hrXO59ALhxQ83mCsDLAid3T72CCSdJhaFE+fXgicXAARUiR2WeVO37gH3oYHzFKo
9k7CaPZ1UeNwH1tWuXA4uFKYYcEa8vaKqXl7q1UpygMPhFLvlVKyNzsSM3S2km7UBOl4xweUXk5u
6e3wZmQ9leY1XE/Ili670tr9g/5POBBpGIJXCCF79L1siarl/dbESa8mD8PL61GpzqpzuMS7tqeB
1YkALrRBloBMbR9yLcVx7frQAgUqR7NZIuzkEu110gbNit1enNs82Rx5utq7Z3prU78HFRgulqNC
OTwbqJa9vkJFclQgZSjbKeBgSsUtCtt9D8OwAbIVJuewQdfvQRaoFE9wd1TmCuRG7OgJ1bVXGHc7
z5WDL/WW36v2oi37CyVBak61+yPBA9C1qqGxzKQqZ0oPuocU9hpud0PIp8sDHkXR1HKkNlzjuUWA
a0enFUyzOWZA4yXGP+ZMI3Tdt2OuqU/SO4q64526cPE0A7ZyW2PMbWZiZ5HamIZ2RcCKLXhcDl2b
vXL+eccQoRzem80mekPDEiyiWK4GWqZmwxQOmPM0eIfgp1P9cqrBsewR2p/DPMtt+pfcYM+Ls2uh
hALufTAdmGl8B1H3VPd2af8fQAc4PgqjlIBL9cGQqNpXaAwe3LrtVn8AkZTUxg==
""")

##file activate.csh
ACTIVATE_CSH = convert("""
eJx9VG1P2zAQ/u5fcYQKNgTNPtN1WxlIQ4KCUEGaxuQ6yYVYSuzKdhqVX7+zk3bpy5YPUXL3PPfc
ne98DLNCWshliVDV1kGCUFvMoJGugMjq2qQIiVSxSJ1cCofD1BYRnOVGV0CfZ0N2DD91DalQSjsw
tQLpIJMGU1euvPe7QeJlkKzgWixlhnAt4aoUVsLnLBiy5NtbJWQ5THX1ZciYKKWwkOFaE04dUm6D
r/zh7pq/3D7Nnid3/HEy+wFHY/gEJydg0aFaQrBFgz1c5DG1IhTs+UZgsBC2GMFBlaeH+8dZXwcW
VPvCjXdlAvCfQsE7al0+07XjZvrSCUevR5dnkVeKlFYZmUztG4BdzL2u9KyLVabTU0bdfg7a0hgs
cSmUg6UwUiQl2iHrcbcVGNvPCiLOe7+cRwG13z9qRGgx2z6DHjfm/Op2yqeT+xvOLzs0PTKHDz2V
tkckFHoQfQRXoGJAj9el0FyJCmEMhzgMS4sB7KPOE2ExoLcSieYwDvR+cP8cg11gKkVJc2wRcm1g
QhYFlXiTaTfO2ki0fQoiFM4tLuO4aZrhOzqR4dIPcWx17hphMBY+Srwh7RTyN83XOWkcSPh1Pg/k
TXX/jbJTbMtUmcxZ+/bbqOsy82suFQg/BhdSOTRhMNBHlUarCpU7JzBhmkKmRejKOQzayQe6MWoa
n1wqWmuh6LZAaHxcdeqIlVLhIBJdO9/kbl0It2oEXQj+eGjJOuvOIR/YGRqvFhttUB2XTvLXYN2H
37CBdbW2W7j2r2+VsCn0doVWcFG1/4y1VwBjfwAyoZhD
""")

##file activate.bat
ACTIVATE_BAT = convert("""
eJx9UdEKgjAUfW6wfxjiIH+hEDKUFHSKLCMI7kNOEkIf9P9pTJ3OLJ/03HPPPed4Es9XS9qqwqgT
PbGKKOdXL4aAFS7A4gvAwgijuiKlqOpGlATS2NeMLE+TjJM9RkQ+SmqAXLrBo1LLIeLdiWlD6jZt
r7VNubWkndkXaxg5GO3UaOOKS6drO3luDDiO5my3iA0YAKGzPRV1ack8cOdhysI0CYzIPzjSiH5X
0QcvC8Lfaj0emsVKYF2rhL5L3fCkVjV76kShi59NHwDniAHzkgDgqBcwOgTMx+gDQQqXCw==
""")

##file deactivate.bat
DEACTIVATE_BAT = convert("""
eJxzSE3OyFfIT0vj4ipOLVEI8wwKCXX0iXf1C7Pl4spMU0hJTcvMS01RiPf3cYmHyQYE+fsGhCho
cCkAAUibEkTEVhWLMlUlLk6QGixStlyaeCyJDPHw9/Pw93VFsQguim4ZXAJoIUw5DhX47XUM8UCx
EchHtwsohN1bILUgw61c/Vy4AJYPYm4=
""")

##file activate.ps1
ACTIVATE_PS = convert("""
eJylWdmS40Z2fVeE/oHT6rCloNUEAXDThB6wAyQAEjsB29GBjdgXYiWgmC/zgz/Jv+AEWNVd3S2N
xuOKYEUxM+/Jmzfvcm7W//zXf/+wUMOoXtyi1F9kbd0sHH/hFc2iLtrK9b3FrSqyxaVQwr8uhqJd
uHaeg9mqzRdR8/13Pyy8qPLdJh0+LMhi0QCoXxYfFh9WtttEnd34H8p6/f1300KauwrULws39e18
0ZaLNm9rgN/ZVf3h++/e124Vlc0vKsspHy+Yyi5+XbzPhijvCtduoiL/kA1ukWV27n0o7Sb8LIFj
CvWR5GQgUJdp1Pw8TS9+rPy6SDv/+e3d+0+4qw8f3v20+PliV37efEYBAB9FTKC+RHn/Cfxn3rdv
00Fube5O+iyCtHDs9BfPfz3q4sfFv9d91Ljhfy7ei0VO+nVTtdOkv/jpt0l2AX6iG1jXgKnnDuD4
ke2k/i8fzzz5UedkVcP4pwF+Wvz2FJl+3vt598urXf5Y6LNA5WcFOP7r0sW7b9a+W/xcu0Xpv5zk
Kfq3P9Dz9di/fCxS72MXVU1rpx9L4Bxl85Wmn5a+zP76Zuh3pL9ROWr87PN+//GHIl+oOtvn9XSU
qH+p0gQBFnx1uV+JLH5O5zv+PXW+WepXVVHZT0+oQezkIATcIm+ivPV/z5J/+cYj3ir4w0Lx09vC
e5n/y5/Y5LPPfdrqb88ga/PabxZRVfmp39l588m/6u+/e+OpP+dF7n1WZpJ9//Z4v372fDDz9eHB
7Juvs/BLMHzrxL9+9twXpJfhd1/DrpQ5Euu/vlss3wp9HXC/54C/Ld69m6zwdx3tC0d8daSv0V8B
n4b9YYF53sJelJV/ix6LZspw/sJtqyl5LJ5r/23htA1Imfm/gt9R7dqVB1LjhydAX4Gb+zksQF59
9+P7H//U+376afFuvh2/T6P85Xr/5c8C6OXyFY4BGuN+EE0+GeR201b+wkkLN5mmBY5TfMw8ngqL
CztXxCSXKMCYrRIElWkEJlEPYsSOeKBVZCAQTKBhApMwRFQzmCThE0YQu2CdEhgjbgmk9GluHpfR
/hhwJCZhGI5jt5FsAkOrObVyE6g2y1snyhMGFlDY1x+BoHpCMulTj5JYWNAYJmnKpvLxXgmQ8az1
4fUGxxcitMbbhDFcsiAItg04E+OSBIHTUYD1HI4FHH4kMREPknuYRMyhh3AARWMkfhCketqD1CWJ
mTCo/nhUScoQcInB1hpFhIKoIXLo5jLpwFCgsnLCx1QlEMlz/iFEGqzH3vWYcpRcThgWnEKm0QcS
rA8ek2a2IYYeowUanOZOlrbWSJUC4c7y2EMI3uJPMnMF/SSXdk6E495VLhzkWHps0rOhKwqk+xBI
DhJirhdUCTamMfXz2Hy303hM4DFJ8QL21BcPBULR+gcdYxoeiDqOFSqpi5B5PUISfGg46gFZBPo4
jdh8lueaWuVSMTURfbAUnLINr/QYuuYoMQV6l1aWxuZVTjlaLC14UzqZ+ziTGDzJzhiYoPLrt3uI
tXkVR47kAo09lo5BD76CH51cTt1snVpMOttLhY93yxChCQPI4OBecS7++h4p4Bdn4H97bJongtPk
s9gQnXku1vzsjjmX4/o4YUDkXkjHwDg5FXozU0fW4y5kyeYW0uJWlh536BKr0kMGjtzTkng6Ep62
uTWnQtiIqKnEsx7e1hLtzlXs7Upw9TwEnp0t9yzCGgUJIZConx9OHJArLkRYW0dW42G9OeR5Nzwk
yk1mX7du5RGHT7dka7N3AznmSif7y6tuKe2N1Al/1TUPRqH6E2GLVc27h9IptMLkCKQYRqPQJgzV
2m6WLsSipS3v3b1/WmXEYY1meLEVIU/arOGVkyie7ZsH05ZKpjFW4cpY0YkjySpSExNG2TS8nnJx
nrQmWh2WY3cP1eISP9wbaVK35ZXc60yC3VN/j9n7UFoK6zvjSTE2+Pvz6Mx322rnftfP8Y0XKIdv
Qd7AfK0nexBTMqRiErvCMa3Hegpfjdh58glW2oNMsKeAX8x6YJLZs9K8/ozjJkWL+JmECMvhQ54x
9rsTHwcoGrDi6Y4I+H7yY4/rJVPAbYymUH7C2D3uiUS3KQ1nrCAUkE1dJMneDQIJMQQx5SONxoEO
OEn1/Ig1eBBUeEDRuOT2WGGGE4bNypBLFh2PeIg3bEbg44PHiqNDbGIQm50LW6MJU62JHCGBrmc9
2F7WBJrrj1ssnTAK4sxwRgh5LLblhwNAclv3Gd+jC/etCfyfR8TMhcWQz8TBIbG8IIyAQ81w2n/C
mHWAwRzxd3WoBY7BZnsqGOWrOCKwGkMMNfO0Kci/joZgEocLjNnzgcmdehPHJY0FudXgsr+v44TB
I3jnMGnsK5veAhgi9iXGifkHMOC09Rh9cAw9sQ0asl6wKMk8mpzFYaaDSgG4F0wisQDDBRpjCINg
FIxhlhQ31xdSkkk6odXZFpTYOQpOOgw9ugM2cDQ+2MYa7JsEirGBrOuxsQy5nPMRdYjsTJ/j1iNw
FeSt1jY2+dd5yx1/pzZMOQXUIDcXeAzR7QlDRM8AMkUldXOmGmvYXPABjxqkYKO7VAY6JRU7kpXr
+Epu2BU3qFFXClFi27784LrDZsJwbNlDw0JzhZ6M0SMXE4iBHehCpHVkrQhpTFn2dsvsZYkiPEEB
GSEAwdiur9LS1U6P2U9JhGp4hnFpJo4FfkdJHcwV6Q5dV1Q9uNeeu7rV8PAjwdFg9RLtroifOr0k
uOiRTo/obNPhQIf42Fr4mtThWoSjitEdAmFW66UCe8WFjPk1YVNpL9srFbond7jrLg8tqAasIMpy
zkH0SY/6zVAwJrEc14zt14YRXdY+fcJ4qOd2XKB0/Kghw1ovd11t2o+zjt+txndo1ZDZ2T+uMVHT
VSXhedBAHoJIID9xm6wPQI3cXY+HR7vxtrJuCKh6kbXaW5KkVeJsdsjqsYsOwYSh0w5sMbu7LF8J
5T7U6LJdiTx+ca7RKlulGgS5Z1JSU2Llt32cHFipkaurtBrvNX5UtvNZjkufZ/r1/XyLl6yOpytL
Km8Fn+y4wkhlqZP5db0rooqy7xdL4wxzFVTX+6HaxuQJK5E5B1neSSovZ9ALB8091dDbbjVxhWNY
Ve5hn1VnI9OF0wpvaRm7SZuC1IRczwC7GnkhPt3muHV1YxUJfo+uh1sYnJy+vI0ZwuPV2uqWJYUH
bmBsi1zmFSxHrqwA+WIzLrHkwW4r+bad7xbOzJCnKIa3S3YvrzEBK1Dc0emzJW+SqysQfdEDorQG
9ZJlbQzEHQV8naPaF440YXzJk/7vHGK2xwuP+Gc5xITxyiP+WQ4x18oXHjFzCBy9kir1EFTAm0Zq
LYwS8MpiGhtfxiBRDXpxDWxk9g9Q2fzPPAhS6VFDAc/aiNGatUkPtZIStZFQ1qD0IlJa/5ZPAi5J
ySp1ETDomZMnvgiysZSBfMikrSDte/K5lqV6iwC5q7YN9I1dBZXUytDJNqU74MJsUyNNLAPopWK3
tzmLkCiDyl7WQnj9sm7Kd5kzgpoccdNeMw/6zPVB3pUwMgi4C7hj4AMFAf4G27oXH8NNT9zll/sK
S6wVlQwazjxWKWy20ZzXb9ne8ngGalPBWSUSj9xkc1drsXkZ8oOyvYT3e0rnYsGwx85xZB9wKeKg
cJKZnamYwiaMymZvzk6wtDUkxmdUg0mPad0YHtvzpjEfp2iMxvORhnx0kCVLf5Qa43WJsVoyfEyI
pzmf8ruM6xBr7dnBgzyxpqXuUPYaKahOaz1LrxNkS/Q3Ae5AC+xl6NbxAqXXlzghZBZHmOrM6Y6Y
ctAkltwlF7SKEsShjVh7QHuxMU0a08/eiu3x3M+07OijMcKFFltByXrpk8w+JNnZpnp3CfgjV1Ax
gUYCnWwYow42I5wHCcTzLXK0hMZN2DrPM/zCSqe9jRSlJnr70BPE4+zrwbk/xVIDHy2FAQyHoomT
Tt5jiM68nBQut35Y0qLclLiQrutxt/c0OlSqXAC8VrxW97lGoRWzhOnifE2zbF05W4xuyhg7JTUL
aqJ7SWDywhjlal0b+NLTpERBgnPW0+Nw99X2Ws72gOL27iER9jgzj7Uu09JaZ3n+hmCjjvZpjNst
vOWWTbuLrg+/1ltX8WpPauEDEvcunIgTxuMEHweWKCx2KQ9DU/UKdO/3za4Szm2iHYL+ss9AAttm
gZHq2pkUXFbV+FiJCKrpBms18zH75vax5jSo7FNunrVWY3Chvd8KKnHdaTt/6ealwaA1x17yTlft
8VBle3nAE+7R0MScC3MJofNCCkA9PGKBgGMYEwfB2QO5j8zUqa8F/EkWKCzGQJ5EZ05HTly1B01E
z813G5BY++RZ2sxbQS8ZveGPJNabp5kXAeoign6Tlt5+L8i5ZquY9+S+KEUHkmYMRFBxRrHnbl2X
rVemKnG+oB1yd9+zT+4c43jQ0wWmQRR6mTCkY1q3VG05Y120ZzKOMBe6Vy7I5Vz4ygPB3yY4G0FP
8RxiMx985YJPXsgRU58EuHj75gygTzejP+W/zKGe78UQN3yOJ1aMQV9hFH+GAfLRsza84WlPLAI/
9G/5JdcHftEfH+Y3/fHUG7/o8bv98dzzy3e8S+XCvgqB+VUf7sH0yDHpONdbRE8tAg9NWOzcTJ7q
TuAxe/AJ07c1Rs9okJvl1/0G60qvbdDzz5zO0FuPFQIHNp9y9Bd1CufYVx7dB26mAxwa8GMNrN/U
oGbNZ3EQ7inLzHy5tRg9AXJrN8cB59cCUBeCiVO7zKM0jU0MamhnRThkg/NMmBOGb6StNeD9tDfA
7czsAWopDdnGoXUHtA+s/k0vNPkBcxEI13jVd/axp85va3LpwGggXXWw12Gwr/JGAH0b8CPboiZd
QO1l0mk/UHukud4C+w5uRoNzpCmoW6GbgbMyaQNkga2pQINB18lOXOCJzSWPFOhZcwzdgrsQnne7
nvjBi+7cP2BbtBeDOW5uOLGf3z94FasKIguOqJl+8ss/6Kumns4cuWbqq5592TN/RNIbn5Qo6qbi
O4F0P9txxPAwagqPlftztO8cWBzdN/jz3b7GD6JHYP/Zp4ToAMaA74M+EGSft3hEGMuf8EwjnTk/
nz/P7SLipB/ogQ6xNX0fDqNncMCfHqGLCMM0ZzFa+6lPJYQ5p81vW4HkCvidYf6kb+P/oB965g8K
C6uR0rdjX1DNKc5pOSTquI8uQ6KXxYaKBn+30/09tK4kMpJPgUIQkbENEPbuezNPPje2Um83SgyX
GTCJb6MnGVIpgncdQg1qz2bvPfxYD9fewCXDomx9S+HQJuX6W3VAL+v5WZMudRQZk9ZdOk6GIUtC
PqEb/uwSIrtR7/edzqgEdtpEwq7p2J5OQV+RLrmtTvFwFpf03M/VrRyTZ73qVod7v7Jh2Dwe5J25
JqFOU2qEu1sP+CRotklediycKfLjeIZzjJQsvKmiGSNQhxuJpKa+hoWUizaE1PuIRGzJqropwgVB
oo1hr870MZLgnXF5ZIpr6mF0L8aSy2gVnTAuoB4WEd4d5NPVC9TMotYXERKlTcwQ2KiB/C48AEfH
Qbyq4CN8xTFnTvf/ebOc3isnjD95s0QF0nx9s+y+zMmz782xL0SgEmRpA3x1w1Ff9/74xcxKEPdS
IEFTz6GgU0+BK/UZ5Gwbl4gZwycxEw+Kqa5QmMkh4OzgzEVPnDAiAOGBFaBW4wkDmj1G4RyElKgj
NlLCq8zsp085MNh/+R4t1Q8yxoSv8PUpTt7izZwf2BTHZZ3pIZpUIpuLkL1nNL6sYcHqcKm237wp
T2+RCjgXweXd2Zp7ZM8W6dG5bZsqo0nrJBTx8EC0+CQQdzEGnabTnkzofu1pYkWl4E7XSniECdxy
vLYavPMcL9LW5SToJFNnos+uqweOHriUZ1ntIYZUonc7ltEQ6oTRtwOHNwez2sVREskHN+bqG3ua
eaEbJ8XpyO8CeD9QJc8nbLP2C2R3A437ISUNyt5Yd0TbDNcl11/DSsOzdbi/VhCC0KE6v1vqVNkq
45ZnG6fiV2NwzInxCNth3BwL0+8814jE6+1W1EeWtpWbSZJOJNYXmWRXa7vLnAljE692eHjZ4y5u
y1u63De0IzKca7As48Z3XshVF+3XiLNz0JIMh/JOpbiNLlMi672uO0wYzOCZjRxcxj3D+gVenGIE
MvFUGGXuRps2RzMcgWIRolHXpGUP6sMsQt1hspUBnVKUn/WQj2u6j3SXd9Xz0QtEzoM7qTu5y7gR
q9gNNsrlEMLdikBt9bFvBnfbUIh6voTw7eDsyTmPKUvF0bHqWLbHe3VRHyRZnNeSGKsB73q66Vsk
taxWYmwz1tYVFG/vOQhlM0gUkyvIab3nv2caJ1udU1F3pDMty7stubTE4OJqm0i0ECfrJIkLtraC
HwRWKzlqpfhEIqYH09eT9WrOhQyt8YEoyBlnXtAT37WHIQ03TIuEHbnRxZDdLun0iok9PUC79prU
m5beZzfQUelEXnhzb/pIROKx3F7qCttYIFGh5dXNzFzID7u8vKykA8Uejf7XXz//S4nKvW//ofS/
QastYw==
""")

##file distutils-init.py
DISTUTILS_INIT = convert("""
eJytV1uL4zYUfvevOE0ottuMW9q3gVDa3aUMXXbLMlDKMBiNrSTqOJKRlMxkf33PkXyRbGe7Dw2E
UXTu37lpxLFV2oIyifAncxmOL0xLIfcG+gv80x9VW6maw7o/CANSWWBwFtqeWMPlGY6qPjV8A0bB
C4eKSTgZ5LRgFeyErMEeOBhbN+Ipgeizhjtnhkn7DdyjuNLPoCS0l/ayQTG0djwZC08cLXozeMss
aG5EzQ0IScpnWtHSTXuxByV/QCmxE7y+eS0uxWeoheaVVfqSJHiU7Mhhi6gULbOHorshkrEnKxpT
0n3A8Y8SMpuwZx6aoix3ouFlmW8gHRSkeSJ2g7hU+kiHLDaQw3bmRDaTGfTnty7gPm0FHbIBg9U9
oh1kZzAFLaue2R6htPCtAda2nGlDSUJ4PZBgCJBGVcwKTAMz/vJiLD+Oin5Z5QlvDPdulC6EsiyE
NFzb7McNTKJzbJqzphx92VKRFY1idenzmq3K0emRcbWBD0ryqc4NZGmKOOOX9Pz5x+/l27tP797c
f/z0d+4NruGNai8uAM0bfsYaw8itFk8ny41jsfpyO+BWlpqfhcG4yxLdi/0tQqoT4a8Vby382mt8
p7XSo7aWGdPBc+b6utaBmCQ7rQKQoWtAuthQCiold2KfJIPTT8xwg9blPumc+YDZC/wYGdAyHpJk
vUbHbHWAp5No6pK/WhhLEWrFjUwtPEv1Agf8YmnsuXUQYkeZoHm8ogP16gt2uHoxcEMdf2C6pmbw
hUMsWGhanboh4IzzmsIpWs134jVPqD/c74bZHdY69UKKSn/+KfVhxLgUlToemayLMYQOqfEC61bh
cbhwaqoGUzIyZRFHPmau5juaWqwRn3mpWmoEA5nhzS5gog/5jbcFQqOZvmBasZtwYlG93k5GEiyw
buHhMWLjDarEGpMGB2LFs5nIJkhp/nUmZneFaRth++lieJtHepIvKgx6PJqIlD9X2j6pG1i9x3pZ
5bHuCPFiirGHeO7McvoXkz786GaKVzC9DSpnOxJdc4xm6NSVq7lNEnKdVlnpu9BNYoKX2Iq3wvgh
gGEUM66kK6j4NiyoneuPLSwaCWDxczgaolEWpiMyDVDb7dNuLAbriL8ig8mmeju31oNvQdpnvEPC
1vAXbWacGRVrGt/uXN/gU0CDDwgooKRrHfTBb1/s9lYZ8ZqOBU0yLvpuP6+K9hLFsvIjeNhBi0KL
MlOuWRn3FRwx5oHXjl0YImUx0+gLzjGchrgzca026ETmYJzPD+IpuKzNi8AFn048Thd63OdD86M6
84zE8yQm0VqXdbbgvub2pKVnS76icBGdeTHHXTKspUmr4NYo/furFLKiMdQzFjHJNcdAnMhltBJK
0/IKX3DVFqvPJ2dLE7bDBkH0l/PJ29074+F0CsGYOxsb7U3myTUncYfXqnLLfa6sJybX4g+hmcjO
kMRBfA1JellfRRKJcyRpxdS4rIl6FdmQCWjo/o9Qz7yKffoP4JHjOvABcRn4CZIT2RH4jnxmfpVG
qgLaAvQBNfuO6X0/Ux02nb4FKx3vgP+XnkX0QW9pLy/NsXgdN24dD3LxO2Nwil7Zlc1dqtP3d7/h
kzp1/+7hGBuY4pk0XD/0Ao/oTe/XGrfyM773aB7iUhgkpy+dwAMalxMP0DrBcsVw/6p25+/hobP9
GBknrWExDhLJ1bwt1NcCNblaFbMKCyvmX0PeRaQ=
""")

##file distutils.cfg
DISTUTILS_CFG = convert("""
eJxNj00KwkAMhfc9xYNuxe4Ft57AjYiUtDO1wXSmNJnK3N5pdSEEAu8nH6lxHVlRhtDHMPATA4uH
xJ4EFmGbvfJiicSHFRzUSISMY6hq3GLCRLnIvSTnEefN0FIjw5tF0Hkk9Q5dRunBsVoyFi24aaLg
9FDOlL0FPGluf4QjcInLlxd6f6rqkgPu/5nHLg0cXCscXoozRrP51DRT3j9QNl99AP53T2Q=
""")

##file activate_this.py
ACTIVATE_THIS = convert("""
eJyNU01v2zAMvetXEB4K21jmDOstQA4dMGCHbeihlyEIDMWmG62yJEiKE//7kXKdpN2KzYBt8euR
fKSyLPs8wiEo8wh4wqZTGou4V6Hm0wJa1cSiTkJdr8+GsoTRHuCotBayiWqQEYGtMCgfD1KjGYBe
5a3p0cRKiAe2NtLADikftnDco0ko/SFEVgEZ8aRC5GLux7i3BpSJ6J1H+i7A2CjiHq9z7JRZuuQq
siwTIvpxJYCeuWaBpwZdhB+yxy/eWz+ZvVSU8C4E9FFZkyxFsvCT/ZzL8gcz9aXVE14Yyp2M+2W0
y7n5mp0qN+avKXvbsyyzUqjeWR8hjGE+2iCE1W1tQ82hsCZN9UzlJr+/e/iab8WfqsmPI6pWeUPd
FrMsd4H/55poeO9n54COhUs+sZNEzNtg/wanpjpuqHJaxs76HtZryI/K3H7KJ/KDIhqcbJ7kI4ar
XL+sMgXnX0D+Te2Iy5xdP8yueSlQB/x/ED2BTAtyE3K4SYUN6AMNfbO63f4lBW3bUJPbTL+mjSxS
PyRfJkZRgj+VbFv+EzHFi5pKwUEepa4JslMnwkowSRCXI+m5XvEOvtuBrxHdhLalG0JofYBok6qj
YdN2dEngUlbC4PG60M1WEN0piu7Nq7on0mgyyUw3iV1etLo6r/81biWdQ9MWHFaePWZYaq+nmp+t
s3az+sj7eA0jfgPfeoN1
""")

MH_MAGIC = 0xfeedface
MH_CIGAM = 0xcefaedfe
MH_MAGIC_64 = 0xfeedfacf
MH_CIGAM_64 = 0xcffaedfe
FAT_MAGIC = 0xcafebabe
BIG_ENDIAN = '>'
LITTLE_ENDIAN = '<'
LC_LOAD_DYLIB = 0xc
maxint = majver == 3 and getattr(sys, 'maxsize') or getattr(sys, 'maxint')


class fileview(object):
    """
    A proxy for file-like objects that exposes a given view of a file.
    Modified from macholib.
    """

    def __init__(self, fileobj, start=0, size=maxint):
        if isinstance(fileobj, fileview):
            self._fileobj = fileobj._fileobj
        else:
            self._fileobj = fileobj
        self._start = start
        self._end = start + size
        self._pos = 0

    def __repr__(self):
        return '<fileview [%d, %d] %r>' % (
            self._start, self._end, self._fileobj)

    def tell(self):
        return self._pos

    def _checkwindow(self, seekto, op):
        if not (self._start <= seekto <= self._end):
            raise IOError("%s to offset %d is outside window [%d, %d]" % (
                op, seekto, self._start, self._end))

    def seek(self, offset, whence=0):
        seekto = offset
        if whence == os.SEEK_SET:
            seekto += self._start
        elif whence == os.SEEK_CUR:
            seekto += self._start + self._pos
        elif whence == os.SEEK_END:
            seekto += self._end
        else:
            raise IOError("Invalid whence argument to seek: %r" % (whence,))
        self._checkwindow(seekto, 'seek')
        self._fileobj.seek(seekto)
        self._pos = seekto - self._start

    def write(self, bytes):
        here = self._start + self._pos
        self._checkwindow(here, 'write')
        self._checkwindow(here + len(bytes), 'write')
        self._fileobj.seek(here, os.SEEK_SET)
        self._fileobj.write(bytes)
        self._pos += len(bytes)

    def read(self, size=maxint):
        assert size >= 0
        here = self._start + self._pos
        self._checkwindow(here, 'read')
        size = min(size, self._end - here)
        self._fileobj.seek(here, os.SEEK_SET)
        bytes = self._fileobj.read(size)
        self._pos += len(bytes)
        return bytes


def read_data(file, endian, num=1):
    """
    Read a given number of 32-bits unsigned integers from the given file
    with the given endianness.
    """
    res = struct.unpack(endian + 'L' * num, file.read(num * 4))
    if len(res) == 1:
        return res[0]
    return res


def mach_o_change(path, what, value):
    """
    Replace a given name (what) in any LC_LOAD_DYLIB command found in
    the given binary with a new name (value), provided it's shorter.
    """

    def do_macho(file, bits, endian):
        # Read Mach-O header (the magic number is assumed read by the caller)
        cputype, cpusubtype, filetype, ncmds, sizeofcmds, flags = read_data(file, endian, 6)
        # 64-bits header has one more field.
        if bits == 64:
            read_data(file, endian)
        # The header is followed by ncmds commands
        for n in range(ncmds):
            where = file.tell()
            # Read command header
            cmd, cmdsize = read_data(file, endian, 2)
            if cmd == LC_LOAD_DYLIB:
                # The first data field in LC_LOAD_DYLIB commands is the
                # offset of the name, starting from the beginning of the
                # command.
                name_offset = read_data(file, endian)
                file.seek(where + name_offset, os.SEEK_SET)
                # Read the NUL terminated string
                load = file.read(cmdsize - name_offset).decode()
                load = load[:load.index('\0')]
                # If the string is what is being replaced, overwrite it.
                if load == what:
                    file.seek(where + name_offset, os.SEEK_SET)
                    file.write(value.encode() + '\0'.encode())
            # Seek to the next command
            file.seek(where + cmdsize, os.SEEK_SET)

    def do_file(file, offset=0, size=maxint):
        file = fileview(file, offset, size)
        # Read magic number
        magic = read_data(file, BIG_ENDIAN)
        if magic == FAT_MAGIC:
            # Fat binaries contain nfat_arch Mach-O binaries
            nfat_arch = read_data(file, BIG_ENDIAN)
            for n in range(nfat_arch):
                # Read arch header
                cputype, cpusubtype, offset, size, align = read_data(file, BIG_ENDIAN, 5)
                do_file(file, offset, size)
        elif magic == MH_MAGIC:
            do_macho(file, 32, BIG_ENDIAN)
        elif magic == MH_CIGAM:
            do_macho(file, 32, LITTLE_ENDIAN)
        elif magic == MH_MAGIC_64:
            do_macho(file, 64, BIG_ENDIAN)
        elif magic == MH_CIGAM_64:
            do_macho(file, 64, LITTLE_ENDIAN)

    assert(len(what) >= len(value))
    do_file(open(path, 'r+b'))


if __name__ == '__main__':
    main()

## TODO:
## Copy python.exe.manifest
## Monkeypatch distutils.sysconfig<|MERGE_RESOLUTION|>--- conflicted
+++ resolved
@@ -4,11 +4,7 @@
 
 # If you change the version here, change it in setup.py
 # and docs/conf.py as well.
-<<<<<<< HEAD
 __version__ = "1.10.dev1"  # following best practices
-=======
-__version__ = "1.9"  # following best practices
->>>>>>> 86eae527
 virtualenv_version = __version__  # legacy, again
 
 import base64
